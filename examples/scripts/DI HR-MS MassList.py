--- conflicted
+++ resolved
@@ -21,11 +21,7 @@
 from corems.molecular_id.factory.classification import HeteroatomsClassification, Labels
 from corems.molecular_id.search.priorityAssignment import OxygenPriorityAssignment
 from corems.molecular_id.search.molecularFormulaSearch import SearchMolecularFormulas
-<<<<<<< HEAD
-from corems import SuppressPrints, get_filename, get_dirnames
-=======
 from corems import SuppressPrints, get_dirname, get_filename, get_dirnames, get_filenames
->>>>>>> f3a97345
 from corems.transient.input.brukerSolarix import ReadBrukerSolarix
 from corems.mass_spectra.input import rawFileReader
 
@@ -111,12 +107,11 @@
     calfn.recalibrate_mass_spectrum(msobj, imzmeas, mzrefs, order=order)
 
 def set_parameters(mass_spectrum, field_strength=12, pos=False):
-<<<<<<< HEAD
 
     if field_strength == 12:
 
-        mass_spectrum.settings.max_calib_ppm_error = 10
-        mass_spectrum.settings.min_calib_ppm_error = -10
+        mass_spectrum.settings.max_calib_ppm_error = 5
+        mass_spectrum.settings.min_calib_ppm_error = -5
 
         mass_spectrum.molecular_search_settings.error_method = 'None'
         mass_spectrum.molecular_search_settings.min_ppm_error = -1
@@ -126,22 +121,6 @@
 
     elif field_strength == 15:
 
-=======
-
-    if field_strength == 12:
-
-        mass_spectrum.settings.max_calib_ppm_error = 5
-        mass_spectrum.settings.min_calib_ppm_error = -5
-
-        mass_spectrum.molecular_search_settings.error_method = 'None'
-        mass_spectrum.molecular_search_settings.min_ppm_error = -1
-        mass_spectrum.molecular_search_settings.max_ppm_error = 1
-
-        mass_spectrum.settings.calib_sn_threshold = 2
-
-    elif field_strength == 15:
-
->>>>>>> f3a97345
         mass_spectrum.settings.max_calib_ppm_error = 3
         mass_spectrum.settings.min_calib_ppm_error = -3
 
@@ -189,15 +168,6 @@
     mass_spectrum.molecular_search_settings.isRadical = False
     mass_spectrum.molecular_search_settings.isAdduct = False
 
-<<<<<<< HEAD
-
-def run_assignment(file_location, field_strength=12):
-    # mass_spectrum = get_masslist(file_location)
-
-    mass_spectrum, transient_time = run_bruker(file_location)
-    set_parameters(mass_spectrum, field_strength=field_strength, pos=False)
-    mass_spectrum.filter_by_max_resolving_power(field_strength, transient_time)
-=======
 def merge_files(file_paths: list, variable='Peak Height'):
 
     master_data_dict = []
@@ -279,7 +249,6 @@
     mass_spectrum, transient_time = run_bruker(file_location)
     set_parameters(mass_spectrum, field_strength=field_strength, pos=False)
     #mass_spectrum.filter_by_max_resolving_power(field_strength, transient_time)
->>>>>>> f3a97345
 
     SearchMolecularFormulas(mass_spectrum, first_hit=False).run_worker_mass_spectrum()
 
@@ -291,13 +260,9 @@
     mass_spectrum.molecular_search_settings.output_score_method = "prob_score"
     data_table = mass_spectrum.to_json()
 
-<<<<<<< HEAD
-    mass_spectrum.to_csv(mass_spectrum.sample_name, write_metadata=False)
-=======
     with open(mass_spectrum.sample_name + '.json', 'w') as outfile:
         json.dump(data_table, outfile)
 
->>>>>>> f3a97345
     # export_calc_isotopologues(mass_spectrum, "15T_Neg_ESI_SRFA_Calc_Isotopologues")
 
     # mass_spectrum_by_classes = HeteroatomsClassification(mass_spectrum, choose_molecular_formula=True)
