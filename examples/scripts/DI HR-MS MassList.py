import warnings

from pandas.core.frame import DataFrame
warnings.filterwarnings("ignore")

import sys
sys.path.append("./")

from pathlib import Path
import cProfile
import json
import pstats
from multiprocessing import Pool, Process

import pandas as pd
from matplotlib import pyplot as plt

<<<<<<< HEAD
from corems.mass_spectrum.calc.Calibration import MzDomainCalibration

=======
>>>>>>> 4d505e65
from corems.mass_spectrum.input.massList import ReadMassList
from corems.molecular_id.factory.classification import HeteroatomsClassification, Labels
from corems.molecular_id.search.priorityAssignment import OxygenPriorityAssignment
from corems.mass_spectrum.calc.Calibration import MzDomainCalibration
from corems.molecular_id.search.molecularFormulaSearch import SearchMolecularFormulas
<<<<<<< HEAD
from corems import SuppressPrints, get_dirname, get_filename, get_dirnames, get_filenames
=======
from corems import SuppressPrints, get_dirnames, get_filename, get_dirname
>>>>>>> 4d505e65
from corems.transient.input.brukerSolarix import ReadBrukerSolarix
from corems.mass_spectra.input import rawFileReader

from corems.molecular_id.search.findOxygenPeaks import FindOxygenPeaks
from corems.mass_spectrum.calc.CalibrationCalc import FreqDomain_Calibration
from corems.encapsulation.constant import Atoms
from corems.encapsulation.factory.parameters import MSParameters

def mzdomain_calibration(mass_spectrum):

    mass_spectrum.settings.min_calib_ppm_error = 0
    mass_spectrum.settings.max_calib_ppm_error = 1

    #file_location = Path.cwd() / "tests/tests_data/ESI_NEG_SRFA.d/"

<<<<<<< HEAD
=======
    ref_file_location = Path.cwd() / "tests/tests_data/SRFA.ref"

    MzDomainCalibration(mass_spectrum, ref_file_location).run()

>>>>>>> 4d505e65
def run_bruker(file_location):

    with ReadBrukerSolarix(file_location) as transient:

<<<<<<< HEAD
        MSParameters.mass_spectrum.threshold_method = 'auto'
        MSParameters.mass_spectrum.s2n_threshold = 6

        mass_spectrum = transient.get_mass_spectrum(plot_result=False, auto_process=True)
        # mass_spectrum.plot_profile_and_noise_threshold()
        # plt.show()
=======
        mass_spectrum = transient.get_mass_spectrum(plot_result=False, auto_process=False)
        
        
        mass_spectrum.settings.threshold_method = 'auto'
        mass_spectrum.settings.noise_threshold_std = 3
        mass_spectrum.settings.peak_min_prominence_percent = 0.01

        mass_spectrum.process_mass_spec()
>>>>>>> 4d505e65
        # find_formula_thread = FindOxygenPeaks(mass_spectrum)
        # find_formula_thread.run()

        # mspeaks_results = find_formula_thread.get_list_found_peaks()
        
        # mass_spectrum.clear_molecular_formulas()

        return mass_spectrum, transient.transient_time

def run_thermo(file_location):

    MSParameters.mass_spectrum.threshold_method = 'auto'
    MSParameters.mass_spectrum.s2n_threshold = 6

    parser = rawFileReader.ImportMassSpectraThermoMSFileReader(file_location)

    # mass_spectrum = transient.get_mass_spectrum(plot_result=False, auto_process=True)

    mass_spectrum = parser.get_average_mass_spectrum_in_scan_range()

    return mass_spectrum, 3

def get_masslist(file_location):

    return(ReadMassList(file_location).get_mass_spectrum(polarity=-1))

def calspec(msobj, refmasslist, order=2):

    calfn = MzDomainCalibration(msobj, refmasslist)
    ref_mass_list_fmt = calfn.load_ref_mass_list(refmasslist)

    imzmeas, mzrefs = calfn.find_calibration_points(msobj, ref_mass_list_fmt,
                                                    calib_ppm_error_threshold=(-1.0, 1.0),
                                                    calib_snr_threshold=4)

    if len(mzrefs) < 5:
        imzmeas, mzrefs = calfn.find_calibration_points(msobj, ref_mass_list_fmt,
                                                        calib_ppm_error_threshold=(-1.5, 1.5),
                                                        calib_snr_threshold=4)

    if len(mzrefs) < 5:
        imzmeas, mzrefs = calfn.find_calibration_points(msobj, ref_mass_list_fmt,
                                                        calib_ppm_error_threshold=(-3, 3),
                                                        calib_snr_threshold=4)

    if len(mzrefs) < 5:
        imzmeas, mzrefs = calfn.find_calibration_points(msobj, ref_mass_list_fmt,
                                                        calib_ppm_error_threshold=(-5, 5),
                                                        calib_snr_threshold=4)

    if len(mzrefs) < 5:
        imzmeas, mzrefs = calfn.find_calibration_points(msobj, ref_mass_list_fmt,
                                                        calib_ppm_error_threshold=(-7, 7),
                                                        calib_snr_threshold=4)

    if len(mzrefs) < 5:

        imzmeas, mzrefs = calfn.find_calibration_points(msobj, ref_mass_list_fmt,
                                                        calib_ppm_error_threshold=(-10, 10),
                                                        calib_snr_threshold=4)

    calfn.recalibrate_mass_spectrum(msobj, imzmeas, mzrefs, order=order)

def set_parameters(mass_spectrum, field_strength=12, pos=False):

    if field_strength == 12:

        mass_spectrum.settings.max_calib_ppm_error = 5
        mass_spectrum.settings.min_calib_ppm_error = -5

        mass_spectrum.molecular_search_settings.error_method = 'None'
        mass_spectrum.molecular_search_settings.min_ppm_error = -1
        mass_spectrum.molecular_search_settings.max_ppm_error = 1

        mass_spectrum.settings.calib_sn_threshold = 2

<<<<<<< HEAD
    elif field_strength == 15:
=======
    mass_spectrum = run_bruker(file_location)
    print('aquisition_time:', mass_spectrum.aquisition_time)
    mzdomain_calibration(mass_spectrum)
    #mass_spectrum = get_masslist(file_location)
    #mass_spectrum = run_thermo(file_location)
>>>>>>> 4d505e65

        mass_spectrum.settings.max_calib_ppm_error = 3
        mass_spectrum.settings.min_calib_ppm_error = -3

        mass_spectrum.molecular_search_settings.error_method = 'None'
        mass_spectrum.molecular_search_settings.min_ppm_error = -1
        mass_spectrum.molecular_search_settings.max_ppm_error = 1

        mass_spectrum.settings.calib_sn_threshold = 2

    else:

        mass_spectrum.settings.max_calib_ppm_error = 1
        mass_spectrum.settings.min_calib_ppm_error = -1

        mass_spectrum.molecular_search_settings.error_method = 'None'
        mass_spectrum.molecular_search_settings.min_ppm_error = -0.5
        mass_spectrum.molecular_search_settings.max_ppm_error = 0.5

    mass_spectrum.molecular_search_settings.url_database = None
    mass_spectrum.molecular_search_settings.min_dbe = 0
    mass_spectrum.molecular_search_settings.max_dbe = 40

    if pos:

        mass_spectrum.molecular_search_settings.usedAtoms['C'] = (1, 100)
        mass_spectrum.molecular_search_settings.usedAtoms['H'] = (4, 200)
        mass_spectrum.molecular_search_settings.usedAtoms['O'] = (1, 12)
        mass_spectrum.molecular_search_settings.usedAtoms['N'] = (0, 3)
        mass_spectrum.molecular_search_settings.usedAtoms['S'] = (0, 1)

    else:

        mass_spectrum.molecular_search_settings.usedAtoms['C'] = (1, 100)
        mass_spectrum.molecular_search_settings.usedAtoms['H'] = (4, 200)
        mass_spectrum.molecular_search_settings.usedAtoms['O'] = (0, 22)
        mass_spectrum.molecular_search_settings.usedAtoms['N'] = (0, 1)
        mass_spectrum.molecular_search_settings.usedAtoms['S'] = (0, 1)

    mass_spectrum.molecular_search_settings.usedAtoms['Cl'] = (0, 0)
    mass_spectrum.molecular_search_settings.usedAtoms['Br'] = (0, 0)
    mass_spectrum.molecular_search_settings.usedAtoms['P'] = (0, 0)
    mass_spectrum.molecular_search_settings.usedAtoms['Na'] = (0, 0)

    mass_spectrum.molecular_search_settings.isProtonated = True
    mass_spectrum.molecular_search_settings.isRadical = False
    mass_spectrum.molecular_search_settings.isAdduct = False

def merge_files(file_paths: list, variable='Peak Height'):

    master_data_dict = []
    list_filenames = []
    for filepath in file_paths:
        
        filepath = Path(filepath)
        
        with filepath.open('r') as f:
            
            data = json.loads(json.load(f))
            
            df = DataFrame(data)
            idx = df.groupby(['Molecular Formula'])['Confidence Score'].transform(max) == df['Confidence Score']

            df = df[idx]
            df.fillna(0, inplace=True)

            name_column = "{} ({})".format(variable, filepath.stem)
            df.rename({variable: name_column}, inplace=True, axis=1)

            list_filenames.append(name_column)
            master_data_dict.extend(df.to_dict('records'))

    formula_dict = {}
    for record in master_data_dict:
        molecular_formula = record.get('Molecular Formula')
        
        if molecular_formula in formula_dict.keys():
            formula_dict[molecular_formula].append(record)
        else:
            formula_dict[molecular_formula] = [record]
    
    def dict_mean(dict_list, average_keys):
        mean_dict = {}
        
        for key in average_keys:
            
            mean_dict[key] = sum(d[key] for d in dict_list) / len(dict_list)
        
        return mean_dict
        
    average_records = []
    
    average_keys = ['m/z', 'Calibrated m/z', 'Calculated m/z', 'Peak Area', 'Resolving Power', 'S/N', 'm/z Error (ppm)', 'm/z Error Score', 
                    'Isotopologue Similarity', 'Mono Isotopic Index', 'Confidence Score']
    average_keys.extend(list_filenames)

    for formula, records in formula_dict.items():
        
        #mean_dict = dict_mean(records, average_keys)
        mean_dict = {}
        for record in  records: 
            #get the selected variable
            for filename in list_filenames:
                if filename in record.keys():
                    mean_dict[filename] = record[filename]
            
        for record in  records: 
            #than get the rest of the data
            for key in record.keys():
                if key not in average_keys:
                    mean_dict[key] = record[key]
    
        average_records.append(mean_dict)                
    master_df = pd.DataFrame(average_records)
    
    master_df.set_index('Molecular Formula', inplace=True)
    print(master_df)

    master_df.to_csv('{}.csv')
    #grouped = master_df.groupby(["Molecular Formula", "Sample Name", "Peak Height"])
    
   

def run_assignment(file_location, field_strength=12):
    #mass_spectrum = get_masslist(file_location)

    mass_spectrum, transient_time = run_bruker(file_location)
    set_parameters(mass_spectrum, field_strength=field_strength, pos=False)
    #mass_spectrum.filter_by_max_resolving_power(field_strength, transient_time)

    SearchMolecularFormulas(mass_spectrum, first_hit=False).run_worker_mass_spectrum()

    mass_spectrum.percentile_assigned(report_error=True)
    
    mass_spectrum.to_csv(mass_spectrum.sample_name, write_metadata=False)
    
    mass_spectrum.molecular_search_settings.score_method = "prob_score"
    mass_spectrum.molecular_search_settings.output_score_method = "prob_score"
    data_table = mass_spectrum.to_json()

<<<<<<< HEAD
    with open(mass_spectrum.sample_name + '.json', 'w') as outfile:
        json.dump(data_table, outfile)

    # export_calc_isotopologues(mass_spectrum, "15T_Neg_ESI_SRFA_Calc_Isotopologues")

    # mass_spectrum_by_classes = HeteroatomsClassification(mass_spectrum, choose_molecular_formula=True)
    # mass_spectrum_by_classes.plot_ms_assigned_unassigned()
    # mass_spectrum_by_classes.plot_mz_error()

    # mass_spectrum_by_classes.plot_ms_assigned_unassigned()
    # plt.show()
    # mass_spectrum_by_classes.plot_mz_error()
    # plt.show()
    # mass_spectrum_by_classes.plot_ms_class()
    # plt.show()
=======
    mass_spectrum.plot_profile_and_noise_threshold()
    plt.show()
    
    mass_spectrum.to_csv(mass_spectrum.sample_name)

    # export_calc_isotopologues(mass_spectrum, "15T_Neg_ESI_SRFA_Calc_Isotopologues")

    mass_spectrum_by_classes = HeteroatomsClassification(mass_spectrum, choose_molecular_formula=True)
    
    mass_spectrum_by_classes.plot_ms_assigned_unassigned()
    plt.show()
    mass_spectrum_by_classes.plot_mz_error()
    plt.show()
    mass_spectrum_by_classes.plot_ms_class('O12')
    plt.show()
    
    
>>>>>>> 4d505e65
    # dataframe = mass_spectrum_by_classes.to_dataframe()
    # return (mass_spectrum, mass_spectrum_by_classes)

    # class_plot(dataframe)

def get_all_used_atoms_in_order(mass_spectrum):

    atoms_in_order = Atoms.atoms_order
    all_used_atoms = set()
    if mass_spectrum:
        for ms_peak in mass_spectrum:
            if ms_peak:
                for m_formula in ms_peak:
                    for atom in m_formula.atoms:
                        all_used_atoms.add(atom)

    def sort_method(atom):
        return [atoms_in_order.index(atom)]

    return sorted(all_used_atoms, key=sort_method)

def export_calc_isotopologues(mass_spectrum, out_filename):

    columns_label = ["Mono Isotopic Index", "Calculated m/z", "Calculated Peak Height", 'Heteroatom Class', "Molecular Formula"]

    atoms_order_list = get_all_used_atoms_in_order(mass_spectrum)

    column_labels = columns_label + atoms_order_list

    dict_data_list = []

    for index, ms_peak in enumerate(mass_spectrum):

        if ms_peak:
            for m_formula in ms_peak:
                if not m_formula.is_isotopologue:
                    for imf in m_formula.expected_isotopologues:

                        formula_dict = imf.to_dict()
                        dict_result = {"Mono Isotopic Index": index,
                                       "Calculated m/z": imf.mz_calc,
                                       "Calculated Peak Height": imf.abundance_calc,
                                       'Heteroatom Class': imf.class_label,
                                       'H/C': imf.H_C,
                                       'O/C': imf.O_C,
                                       'Ion Type': imf.ion_type.lower(),
                                       }

                        for atom in atoms_order_list:
                            if atom in formula_dict.keys():
                                dict_result[atom] = formula_dict.get(atom)

                        dict_data_list.append(dict_result)

    df = DataFrame(dict_data_list, columns=column_labels)
    df.to_csv(out_filename + ".csv", index=False)

def monitor(target):

    import psutil
    import time

    worker_process = Process(target=target)
    worker_process.start()
    p = psutil.Process(worker_process.pid)

    # log cpu usage of `worker_process` every 10 ms
    cpu_percents = []
    while worker_process.is_alive():
        cpu_percents.append(p.cpu_percent())
        time.sleep(0.01)

    worker_process.join()
    return cpu_percents

def worker(file_location):

    cProfile.runctx('run_assignment(file_location)', globals(), locals(), 'di-fticr-di.prof')
    # stats = pstats.Stats("topics.prof")
    # stats.strip_dirs().sort_stats("time").print_stats()

def run_multiprocess():

    cores = 4
    # file_location = get_dirname()
    file_location = get_filename()
    p = Pool(cores)
    args = [(file_path) for file_path in [file_location] * 1]
    ms_collection = p.map(worker, args)
    p.close()
    p.join()

    for ms in ms_collection:
        ms[0].to_hdf('test')

if __name__ == "__main__":

    # run_multiprocess()
    # cpu_percents = monitor(target=run_multiprocess)
    # print(cpu_percents)
<<<<<<< HEAD
    file_location = get_filenames()
=======
    #file_location = get_dirname()
    file_location = 'tests/tests_data/ESI_NEG_SRFA.d'
>>>>>>> 4d505e65
    if file_location:
        merge_files(file_location)
        #run_assignment(file_location)<|MERGE_RESOLUTION|>--- conflicted
+++ resolved
@@ -15,26 +15,16 @@
 import pandas as pd
 from matplotlib import pyplot as plt
 
-<<<<<<< HEAD
 from corems.mass_spectrum.calc.Calibration import MzDomainCalibration
 
-=======
->>>>>>> 4d505e65
 from corems.mass_spectrum.input.massList import ReadMassList
-from corems.molecular_id.factory.classification import HeteroatomsClassification, Labels
-from corems.molecular_id.search.priorityAssignment import OxygenPriorityAssignment
+from corems.molecular_id.factory.classification import HeteroatomsClassification
 from corems.mass_spectrum.calc.Calibration import MzDomainCalibration
 from corems.molecular_id.search.molecularFormulaSearch import SearchMolecularFormulas
-<<<<<<< HEAD
-from corems import SuppressPrints, get_dirname, get_filename, get_dirnames, get_filenames
-=======
-from corems import SuppressPrints, get_dirnames, get_filename, get_dirname
->>>>>>> 4d505e65
+from corems import SuppressPrints, get_filename, get_filenames
 from corems.transient.input.brukerSolarix import ReadBrukerSolarix
 from corems.mass_spectra.input import rawFileReader
 
-from corems.molecular_id.search.findOxygenPeaks import FindOxygenPeaks
-from corems.mass_spectrum.calc.CalibrationCalc import FreqDomain_Calibration
 from corems.encapsulation.constant import Atoms
 from corems.encapsulation.factory.parameters import MSParameters
 
@@ -45,34 +35,16 @@
 
     #file_location = Path.cwd() / "tests/tests_data/ESI_NEG_SRFA.d/"
 
-<<<<<<< HEAD
-=======
-    ref_file_location = Path.cwd() / "tests/tests_data/SRFA.ref"
-
-    MzDomainCalibration(mass_spectrum, ref_file_location).run()
-
->>>>>>> 4d505e65
 def run_bruker(file_location):
 
     with ReadBrukerSolarix(file_location) as transient:
 
-<<<<<<< HEAD
         MSParameters.mass_spectrum.threshold_method = 'auto'
         MSParameters.mass_spectrum.s2n_threshold = 6
 
         mass_spectrum = transient.get_mass_spectrum(plot_result=False, auto_process=True)
         # mass_spectrum.plot_profile_and_noise_threshold()
         # plt.show()
-=======
-        mass_spectrum = transient.get_mass_spectrum(plot_result=False, auto_process=False)
-        
-        
-        mass_spectrum.settings.threshold_method = 'auto'
-        mass_spectrum.settings.noise_threshold_std = 3
-        mass_spectrum.settings.peak_min_prominence_percent = 0.01
-
-        mass_spectrum.process_mass_spec()
->>>>>>> 4d505e65
         # find_formula_thread = FindOxygenPeaks(mass_spectrum)
         # find_formula_thread.run()
 
@@ -149,15 +121,7 @@
 
         mass_spectrum.settings.calib_sn_threshold = 2
 
-<<<<<<< HEAD
     elif field_strength == 15:
-=======
-    mass_spectrum = run_bruker(file_location)
-    print('aquisition_time:', mass_spectrum.aquisition_time)
-    mzdomain_calibration(mass_spectrum)
-    #mass_spectrum = get_masslist(file_location)
-    #mass_spectrum = run_thermo(file_location)
->>>>>>> 4d505e65
 
         mass_spectrum.settings.max_calib_ppm_error = 3
         mass_spectrum.settings.min_calib_ppm_error = -3
@@ -298,7 +262,6 @@
     mass_spectrum.molecular_search_settings.output_score_method = "prob_score"
     data_table = mass_spectrum.to_json()
 
-<<<<<<< HEAD
     with open(mass_spectrum.sample_name + '.json', 'w') as outfile:
         json.dump(data_table, outfile)
 
@@ -314,25 +277,6 @@
     # plt.show()
     # mass_spectrum_by_classes.plot_ms_class()
     # plt.show()
-=======
-    mass_spectrum.plot_profile_and_noise_threshold()
-    plt.show()
-    
-    mass_spectrum.to_csv(mass_spectrum.sample_name)
-
-    # export_calc_isotopologues(mass_spectrum, "15T_Neg_ESI_SRFA_Calc_Isotopologues")
-
-    mass_spectrum_by_classes = HeteroatomsClassification(mass_spectrum, choose_molecular_formula=True)
-    
-    mass_spectrum_by_classes.plot_ms_assigned_unassigned()
-    plt.show()
-    mass_spectrum_by_classes.plot_mz_error()
-    plt.show()
-    mass_spectrum_by_classes.plot_ms_class('O12')
-    plt.show()
-    
-    
->>>>>>> 4d505e65
     # dataframe = mass_spectrum_by_classes.to_dataframe()
     # return (mass_spectrum, mass_spectrum_by_classes)
 
@@ -433,12 +377,7 @@
     # run_multiprocess()
     # cpu_percents = monitor(target=run_multiprocess)
     # print(cpu_percents)
-<<<<<<< HEAD
     file_location = get_filenames()
-=======
-    #file_location = get_dirname()
-    file_location = 'tests/tests_data/ESI_NEG_SRFA.d'
->>>>>>> 4d505e65
     if file_location:
         merge_files(file_location)
         #run_assignment(file_location)