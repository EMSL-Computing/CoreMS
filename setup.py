import os
import pathlib
import sys
from setuptools import setup, find_packages
# The directory containing this file

# The text of the README file
with open("README.md", "r") as fh:
    long_description = fh.read()

with open('requirements.txt') as f:
    required = f.read().splitlines()

# This call to setup() does all the work
setup(
    name="CoreMS",
<<<<<<< HEAD
    version="16.0.0.beta",
=======
    version="17.4.3.beta",
>>>>>>> 97c8a69e
    description="Mass Spectrometry Framework for Small Molecules Analysis",
    long_description=long_description,
    long_description_content_type="text/markdown",
    url="https://gitlab.pnnl.gov/mass-spectrometry/corems/",
    author="Corilo, Yuri",
    author_email="corilo@pnnl.gov",
    classifiers=[
        "License :: OSI Approved :: BSD License",
        "Programming Language :: Python :: 3.6",
        "Programming Language :: Python :: 3.7",
        "Development Status :: 4 - Beta"
    ],

    package_data={'': ['disclaimer.txt'], '': ['lib/*']},
    packages=find_packages(),
    exclude_package_data={'.': ["tests", "*.win_only"]},
    include_package_data=True,
    install_requires=required,
    setup_requires=['pytest-runner', 'wheel'],
    test_suite='pytest',
    tests_require=['pytest'],
)<|MERGE_RESOLUTION|>--- conflicted
+++ resolved
@@ -14,11 +14,7 @@
 # This call to setup() does all the work
 setup(
     name="CoreMS",
-<<<<<<< HEAD
-    version="16.0.0.beta",
-=======
     version="17.4.3.beta",
->>>>>>> 97c8a69e
     description="Mass Spectrometry Framework for Small Molecules Analysis",
     long_description=long_description,
     long_description_content_type="text/markdown",
