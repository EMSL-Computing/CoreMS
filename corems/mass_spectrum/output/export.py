__author__ = "Yuri E. Corilo"
__date__ = "Nov 11, 2019"

from threading import Thread
from pathlib import Path

from numpy import string_, array, NaN, empty
from pandas import DataFrame
import json

from corems.encapsulation.constant import Atoms
from corems.encapsulation.constant import Labels
from corems.encapsulation.output import parameter_to_dict
from corems.mass_spectrum.factory.MassSpectrumClasses import MassSpecfromFreq


class HighResMassSpecExport(Thread):

    def __init__(self, out_file_path, mass_spectrum, output_type='excel'):

        '''
        output_type:str

            'excel', 'csv', 'hdf5' or 'pandas'

        '''
        Thread.__init__(self)

        self.output_file = Path(out_file_path)

        # 'excel', 'csv' or 'pandas'
        self.output_type = output_type

        self.mass_spectrum = mass_spectrum

        # collect all assigned atoms and order them accordingly to the Atoms.atoms_order list
        self.atoms_order_list = self.get_all_used_atoms_in_order(self.mass_spectrum)

        self._init_columns()

    def _init_columns(self):

        # column labels in order
        self.columns_label = ['Index',
                              'm/z',
                              'Calibrated m/z',
                              'Calculated m/z',
                              'Peak Height',
                              'Peak Area',
                              'Resolving Power',
                              'S/N',
                              'Ion Charge',
                              'm/z Error (ppm)',
                              'm/z Error Score',
                              'Isotopologue Similarity',
                              'Confidence Score',
                              'DBE',
                              'H/C',
                              'O/C',
                              'Heteroatom Class',
                              'Ion Type',
                              'Is Isotopologue',
                              'Mono Isotopic Index',
                              'Molecular Formula'
                              ]

    @property
    def output_type(self):
        return self._output_type

    @output_type.setter
    def output_type(self, output_type):
        output_types = ['excel', 'csv', 'pandas', 'hdf5']
        if output_type in output_types:
            self._output_type = output_type
        else:
            raise TypeError(
                'Supported types are "excel", "csv" or "pandas", %s entered' % output_type)

    def save(self):
        '''wrapper to run in a separated thread'''

        if self.output_type == 'excel':
            self.to_excel()
        elif self.output_type == 'csv':
            self.to_csv()
        elif self.output_type == 'pandas':
            self.to_pandas()
        elif self.output_type == 'hdf5':
            self.to_hdf()
        else:
            raise ValueError(
                "Unkown output type: %s; it can be 'excel', 'csv' or 'pandas'" % self.output_type)

    def run(self):
        ''' run is called when the Tread start
            call exportMS.start() '''
        self.save()

    def get_pandas_df(self):

        columns = self.columns_label + self.get_all_used_atoms_in_order(self.mass_spectrum)
        dict_data_list = self.get_list_dict_data(self.mass_spectrum)
        df = DataFrame(dict_data_list, columns=columns)
        df.name = self.output_file
        return df

    def write_settings(self, output_path, mass_spectrum):

        import json

        dict_setting = parameter_to_dict.get_dict_data_ms(mass_spectrum)

        dict_setting['MassSpecAttrs'] = self.get_mass_spec_attrs(mass_spectrum)
        dict_setting['analyzer'] = mass_spectrum.analyzer
        dict_setting['instrument_label'] = mass_spectrum.instrument_label
        dict_setting['sample_name'] = mass_spectrum.sample_name

        with open(output_path.with_suffix('.json'), 'w', encoding='utf8', ) as outfile:

            output = json.dumps(dict_setting, sort_keys=True, indent=4, separators=(',', ': '))
            outfile.write(output)

    def to_pandas(self, write_metadata=True):

        columns = self.columns_label + self.get_all_used_atoms_in_order(self.mass_spectrum)

        dict_data_list = self.get_list_dict_data(self.mass_spectrum)

        df = DataFrame(dict_data_list, columns=columns)

        df.to_pickle(self.output_file.with_suffix('.pkl'))

        if write_metadata:
            self.write_settings(self.output_file, self.mass_spectrum)

    def to_excel(self, write_metadata=True):

        columns = self.columns_label + self.get_all_used_atoms_in_order(self.mass_spectrum)

        dict_data_list = self.get_list_dict_data(self.mass_spectrum)

        df = DataFrame(dict_data_list, columns=columns)

        df.to_excel(self.output_file.with_suffix('.xlsx'))

        if write_metadata:
            self.write_settings(self.output_file, self.mass_spectrum)

    def to_csv(self, write_metadata=True):

        columns = self.columns_label + self.get_all_used_atoms_in_order(self.mass_spectrum)

        dict_data_list = self.get_list_dict_data(self.mass_spectrum)

        import csv
        try:
            with open(self.output_file.with_suffix('.csv'), 'w', newline='') as csvfile:
                writer = csv.DictWriter(csvfile, fieldnames=columns)
                writer.writeheader()
                for data in dict_data_list:
                    writer.writerow(data)
            if write_metadata:
                self.write_settings(self.output_file, self.mass_spectrum)

        except IOError as ioerror:
            print(ioerror)

    def to_json(self):

        columns = self.columns_label + self.get_all_used_atoms_in_order(self.mass_spectrum)

        dict_data_list = self.get_list_dict_data(self.mass_spectrum)

        df = DataFrame(dict_data_list, columns=columns)

        # for key, values in dict_data.items():
        #    if not values: dict_data[key] = NaN

        # output = json.dumps(dict_data, sort_keys=True, indent=4, separators=(',', ': '))
        return df.to_json(orient='records')

    def to_hdf(self):

        import h5py
        import json
        from datetime import datetime, timezone

        with h5py.File(self.output_file.with_suffix('.hdf5'), 'a') as hdf_handle:

            list_results = self.list_dict_to_list(self.mass_spectrum, is_hdf5=True)

            dict_ms_attrs = self.get_mass_spec_attrs(self.mass_spectrum)

            setting_dicts = parameter_to_dict.get_dict_data_ms(self.mass_spectrum)

            columns_labels = json.dumps(self.columns_label + self.get_all_used_atoms_in_order(self.mass_spectrum), sort_keys=False, indent=4, separators=(',', ': '))

            if not hdf_handle.attrs.get('date_utc'):

                timenow = str(datetime.now(timezone.utc).strftime("%d/%m/%Y %H:%M:%S %Z"))
                hdf_handle.attrs['date_utc'] = timenow
                hdf_handle.attrs['file_name'] = self.mass_spectrum.filename.name
                hdf_handle.attrs['data_structure'] = 'mass_spectrum'
                hdf_handle.attrs['analyzer'] = self.mass_spectrum.analyzer
                hdf_handle.attrs['instrument_label'] = self.mass_spectrum.instrument_label
                hdf_handle.attrs['sample_name'] = self.mass_spectrum.sample_name

            group_key = str(self.mass_spectrum.scan_number)

            if group_key not in hdf_handle.keys():

                scan_group = hdf_handle.create_group(str(self.mass_spectrum.scan_number))

                if list(self.mass_spectrum.abundance_profile):

                    mz_abun_array = empty(shape=(2, len(self.mass_spectrum.abundance_profile)))

                    mz_abun_array[0] = self.mass_spectrum.abundance_profile
                    mz_abun_array[1] = self.mass_spectrum.mz_exp_profile

                    raw_ms_dataset = scan_group.create_dataset('raw_ms', data=mz_abun_array, dtype="f8")

                else:
                    #  create empy dataset for missing raw data
                    raw_ms_dataset = scan_group.create_dataset('raw_ms', dtype="f8")

                raw_ms_dataset.attrs['MassSpecAttrs'] = json.dumps(dict_ms_attrs)

                if isinstance(self.mass_spectrum, MassSpecfromFreq):
                    raw_ms_dataset.attrs['TransientSetting'] = json.dumps(setting_dicts.get('TransientSetting'), sort_keys=False, indent=4, separators=(',', ': '))

            else:

                scan_group = hdf_handle.get(group_key)

            # if there is not processed data len = 0, otherwise len() will return next index
            index_processed_data = str(len(scan_group.keys()))

            print('index_processed_data', index_processed_data)

            timenow = str(datetime.now(timezone.utc).strftime("%d/%m/%Y %H:%M:%S %Z"))

            processed_dset = scan_group.create_dataset(index_processed_data, data=list_results)

            processed_dset.attrs['date_utc'] = timenow

            processed_dset.attrs['ColumnsLabels'] = columns_labels

            processed_dset.attrs['MoleculaSearchSetting'] = json.dumps(setting_dicts.get('MoleculaSearch'), sort_keys=False, indent=4, separators=(',', ': '))

            processed_dset.attrs['MassSpecPeakSetting'] = json.dumps(setting_dicts.get('MassSpecPeak'), sort_keys=False, indent=4, separators=(',', ': '))

            processed_dset.attrs['MassSpectrumSetting'] = json.dumps(setting_dicts.get('MassSpectrum'), sort_keys=False, indent=4, separators=(',', ': '))

    def parameters_to_json(self):

        dict_setting = parameter_to_dict.get_dict_data_ms(self.mass_spectrum)

        dict_setting['MassSpecAttrs'] = self.get_mass_spec_attrs(self.mass_spectrum)
        dict_setting['analyzer'] = self.mass_spectrum.analyzer
        dict_setting['instrument_label'] = self.mass_spectrum.instrument_label
        dict_setting['sample_name'] = self.mass_spectrum.sample_name

        import re
        # pretty print
        output = json.dumps(dict_setting)
        # output = json.dumps(dict_setting, sort_keys=False, indent=4, separators=(',', ': '))

        # output = re.sub(r'",\s+', '", ', output)

        return output

    def get_mass_spec_attrs(self, mass_spectrum):

        dict_ms_attrs = {}
        dict_ms_attrs['polarity'] = mass_spectrum.polarity
        dict_ms_attrs['rt'] = mass_spectrum.rt
        dict_ms_attrs['tic'] = mass_spectrum.tic
        dict_ms_attrs['mobility_scan'] = mass_spectrum.mobility_scan
        dict_ms_attrs['mobility_rt'] = mass_spectrum.mobility_rt
        dict_ms_attrs['Aterm'] = mass_spectrum.Aterm
        dict_ms_attrs['Bterm'] = mass_spectrum.Bterm
        dict_ms_attrs['Cterm'] = mass_spectrum.Cterm
        dict_ms_attrs['baselise_noise'] = mass_spectrum.baselise_noise
        dict_ms_attrs['baselise_noise_std'] = mass_spectrum.baselise_noise_std

        return dict_ms_attrs

    def get_all_used_atoms_in_order(self, mass_spectrum):

        atoms_in_order = Atoms.atoms_order
        all_used_atoms = set()
        if mass_spectrum:
            for ms_peak in mass_spectrum:
                if ms_peak:
                    for m_formula in ms_peak:
                        for atom in m_formula.atoms:
                            all_used_atoms.add(atom)

        def sort_method(atom):
            return [atoms_in_order.index(atom)]

        return sorted(all_used_atoms, key=sort_method)

    def list_dict_to_list(self, mass_spectrum, is_hdf5=False):

        column_labels = self.columns_label + self.get_all_used_atoms_in_order(mass_spectrum)

        dict_list = self.get_list_dict_data(mass_spectrum, is_hdf5=is_hdf5)

        all_lines = []
        for dict_res in dict_list:

            result_line = [NaN] * len(column_labels)

            for label, value in dict_res.items():

                label_index = column_labels.index(label)
                result_line[label_index] = value

            all_lines.append(result_line)

<<<<<<< HEAD
        return all_lines

=======
>>>>>>> 49af5d03
    def get_list_dict_data(self, mass_spectrum, include_no_match=True, include_isotopologues=True,
                           isotopologue_inline=False, no_match_inline=False, is_hdf5=False):

        dict_data_list = []

        if is_hdf5:
            encode = ".encode('utf-8')"
        else:
            encode = ""
<<<<<<< HEAD
=======

        def add_no_match_dict_data(index, ms_peak):
>>>>>>> 49af5d03

        def add_no_match_dict_data(index, ms_peak):
            '''
            Export dictionary of mspeak info for unassigned (no match) data
            '''
            dict_result = {'Index': index,
                           'm/z': ms_peak._mz_exp,
                           'Calibrated m/z': ms_peak.mz_exp,
                           'Peak Height': ms_peak.abundance,
                           'Peak Area': ms_peak.area,
                           'Resolving Power': ms_peak.resolving_power,
                           'S/N': ms_peak.signal_to_noise,
                           'Ion Charge': ms_peak.ion_charge,
                           'Heteroatom Class': eval("Labels.unassigned{}".format(encode)),
                           }

            dict_data_list.append(dict_result)

        def add_match_dict_data(index, ms_peak, mformula):
            '''
            Export dictionary of mspeak info for assigned (match) data
            '''
            formula_dict = mformula.to_dict()

            dict_result = {'Index': index,
                           'm/z':  ms_peak._mz_exp,
                           'Calibrated m/z': ms_peak.mz_exp,
                           'Calculated m/z': mformula.mz_calc,
                           'Peak Height': ms_peak.abundance,
                           'Peak Area': ms_peak.area,
                           'Resolving Power': ms_peak.resolving_power,
                           'S/N': ms_peak.signal_to_noise,
                           'Ion Charge': ms_peak.ion_charge,
                           'm/z Error (ppm)': mformula.mz_error,
                           'Confidence Score': mformula.confidence_score,
                           'Isotopologue Similarity': mformula.isotopologue_similarity,
                           'm/z Error Score': mformula.average_mz_error_score,
                           'DBE': mformula.dbe,
                           'Heteroatom Class': eval("mformula.class_label{}".format(encode)),
                           'H/C': mformula.H_C,
                           'O/C': mformula.O_C,
                           'Ion Type': eval("mformula.ion_type.lower(){}".format(encode)),
                           'Is Isotopologue': int(mformula.is_isotopologue),
                           'Molecular Formula': eval("mformula.string{}".format(encode))
                           }

            if mformula.is_isotopologue:
                dict_result['Mono Isotopic Index'] = mformula.mspeak_index_mono_isotopic

            for atom in self.atoms_order_list:
                if atom in formula_dict.keys():
                    dict_result[atom] = formula_dict.get(atom)

            dict_data_list.append(dict_result)

        score_methods = mass_spectrum.molecular_search_settings.score_methods
        selected_score_method = mass_spectrum.molecular_search_settings.output_score_method

        if selected_score_method in score_methods:

            # temp set score method as the one chosen in the output
            current_method = mass_spectrum.molecular_search_settings.score_method
            mass_spectrum.molecular_search_settings.score_method = selected_score_method

            for index, ms_peak in enumerate(mass_spectrum):

                # print(ms_peak.mz_exp)

                if ms_peak:

                    m_formula = ms_peak.best_molecular_formula_candidate

                    if m_formula:

                        if not m_formula.is_isotopologue:

                            add_match_dict_data(index, ms_peak, m_formula)

                            for iso_mspeak_index, iso_mf_formula in m_formula.mspeak_mf_isotopologues_indexes:
                                iso_ms_peak = mass_spectrum[iso_mspeak_index]
                                add_match_dict_data(iso_mspeak_index, iso_ms_peak, iso_mf_formula)
                else:

                    if include_no_match and no_match_inline:
                        add_no_match_dict_data(index, ms_peak)

            if include_no_match and not no_match_inline:

                for index, ms_peak in enumerate(mass_spectrum):
                    if not ms_peak:
                        add_no_match_dict_data(index, ms_peak)     

            # reset score method as the one chosen in the output
            mass_spectrum.molecular_search_settings.score_method = current_method

        else:

<<<<<<< HEAD
        else:

=======
>>>>>>> 49af5d03
            for index, ms_peak in enumerate(mass_spectrum):

                # check if there is a molecular formula candidate for the msPeak

                if ms_peak:
                    # m_formula = ms_peak.molecular_formula_lowest_error
                    for m_formula in ms_peak:

                        if mass_spectrum.molecular_search_settings.output_min_score > 0:

                            if m_formula.confidence_score >= mass_spectrum.molecular_search_settings.output_min_score:

                                if m_formula.is_isotopologue:  # isotopologues inline
                                    if include_isotopologues and isotopologue_inline:
                                        add_match_dict_data(index, ms_peak, m_formula)
                                else:
                                    add_match_dict_data(index, ms_peak, m_formula)  # add monoisotopic peak

                            # cutoff because of low score
                            else:
                                add_no_match_dict_data(index, ms_peak)

                        else:
                            if m_formula.is_isotopologue:  # isotopologues inline
                                if include_isotopologues and isotopologue_inline:
                                    add_match_dict_data(index, ms_peak, m_formula)
                            else:
                                add_match_dict_data(index, ms_peak, m_formula)  # add monoisotopic peak
                else:
                    # include not_match
                    if include_no_match and no_match_inline:
                        add_no_match_dict_data(index, ms_peak)

            if include_isotopologues and not isotopologue_inline:
                for index, ms_peak in enumerate(mass_spectrum):
                    for m_formula in ms_peak:
                        if m_formula.is_isotopologue:
                            add_match_dict_data(index, ms_peak, m_formula)

            if include_no_match and not no_match_inline:
                for index, ms_peak in enumerate(mass_spectrum):
                    if not ms_peak:
                        add_no_match_dict_data(index, ms_peak)

<<<<<<< HEAD
        return dict_data_list
=======
        # remove duplicated add_match data possibly introduced on the output_score_filter step
        res = []
        [res.append(x) for x in dict_data_list if x not in res]

        return res
>>>>>>> 49af5d03
<|MERGE_RESOLUTION|>--- conflicted
+++ resolved
@@ -321,11 +321,8 @@
 
             all_lines.append(result_line)
 
-<<<<<<< HEAD
         return all_lines
 
-=======
->>>>>>> 49af5d03
     def get_list_dict_data(self, mass_spectrum, include_no_match=True, include_isotopologues=True,
                            isotopologue_inline=False, no_match_inline=False, is_hdf5=False):
 
@@ -335,11 +332,6 @@
             encode = ".encode('utf-8')"
         else:
             encode = ""
-<<<<<<< HEAD
-=======
-
-        def add_no_match_dict_data(index, ms_peak):
->>>>>>> 49af5d03
 
         def add_no_match_dict_data(index, ms_peak):
             '''
@@ -430,18 +422,13 @@
 
                 for index, ms_peak in enumerate(mass_spectrum):
                     if not ms_peak:
-                        add_no_match_dict_data(index, ms_peak)     
+                        add_no_match_dict_data(index, ms_peak)
 
             # reset score method as the one chosen in the output
             mass_spectrum.molecular_search_settings.score_method = current_method
 
         else:
 
-<<<<<<< HEAD
-        else:
-
-=======
->>>>>>> 49af5d03
             for index, ms_peak in enumerate(mass_spectrum):
 
                 # check if there is a molecular formula candidate for the msPeak
@@ -486,12 +473,8 @@
                     if not ms_peak:
                         add_no_match_dict_data(index, ms_peak)
 
-<<<<<<< HEAD
-        return dict_data_list
-=======
         # remove duplicated add_match data possibly introduced on the output_score_filter step
         res = []
         [res.append(x) for x in dict_data_list if x not in res]
 
-        return res
->>>>>>> 49af5d03
+        return res