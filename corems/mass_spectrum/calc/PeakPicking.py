'''
@author: Yuri E. Corilo
@date: Jun 27, 2019
'''

from numpy import hstack, inf, isnan, poly1d, polyfit, where
from corems.encapsulation.constant import Labels

class PeakPicking:

    def cut_mz_domain_peak_picking(self):

        max_picking_mz = self.settings.max_picking_mz
        min_picking_mz = self.settings.min_picking_mz
<<<<<<< HEAD

        min_final = where(self.mz_exp_profile > min_picking_mz)[-1][-1]
        min_comeco = where(self.mz_exp_profile > min_picking_mz)[0][0]

        mz_domain_X_low_cutoff, mz_domain_low_Y_cutoff, = self.mz_exp_profile[min_comeco: min_final], self.abundance_profile[min_comeco: min_final]

        max_final = where(self.mz_exp_profile < max_picking_mz)[-1][-1]
        max_comeco = where(self.mz_exp_profile < max_picking_mz)[0][0]
=======
        
        min_final =  where(self.mz_exp_profile  > min_picking_mz)[-1][-1]
        min_comeco =  where(self.mz_exp_profile  > min_picking_mz)[0][0]

        mz_domain_X_low_cutoff, mz_domain_low_Y_cutoff,  = self.mz_exp_profile [min_comeco:min_final], self.abundance_profile[min_comeco:min_final]

        max_final =  where(self.mz_exp_profile < max_picking_mz)[-1][-1]
        max_comeco =  where(self.mz_exp_profile < max_picking_mz)[0][0]
>>>>>>> 371c6dc4

        if self.has_frequency:

            if self.freq_exp_profile.any():

<<<<<<< HEAD
                freq_domain_low_Y_cutoff = self.freq_exp_profile[min_comeco:min_final]
=======
                freq_domain_low_Y_cutoff  = self.freq_exp_profile[min_comeco:min_final]
>>>>>>> 371c6dc4

                return mz_domain_X_low_cutoff[max_comeco:max_final], mz_domain_low_Y_cutoff[max_comeco:max_final], freq_domain_low_Y_cutoff[max_comeco:max_final]

        else:

            return mz_domain_X_low_cutoff[max_comeco:max_final], mz_domain_low_Y_cutoff[max_comeco:max_final], None

    def do_peak_picking(self):

        mz, abudance, freq = self.cut_mz_domain_peak_picking()

        if self.label == Labels.bruker_frequency or self.label == Labels.midas_frequency:

            self.calc_centroid(mz, abudance, freq)

        elif self.label == Labels.thermo_profile:
            self.calc_centroid(mz, abudance, self.freq_exp_profile)

        elif self.label == Labels.bruker_profile:
            self.calc_centroid(mz, abudance, self.freq_exp_profile)

        elif self.label == Labels.booster_profile:
            self.calc_centroid(mz, abudance, self.freq_exp_profile)

        elif self.label == Labels.simulated_profile:
            self.calc_centroid(mz, abudance, self.freq_exp_profile)

        else: raise Exception("Unknow mass spectrum type", self.label)

    def find_minima(self, apex_index, abundance, len_abundance, right=True):
            
            j = apex_index
            
            if right: minima = abundance[j] > abundance[j+1]
            else: minima = abundance[j] > abundance[j-1]

            while minima:
                
                if j == 1 or j == len_abundance -2:
                    break
                
                if right: 
                    j += 1

                    minima = abundance[j] >= abundance[j+1]

                else: 
                    j -= 1
                    minima = abundance[j] >= abundance[j-1]
            
            if right: return j
            else: return j

    def calculate_resolving_power(self, intes, massa, current_index):
            
            '''this is a conservative calculation of resolving power,
               the peak need to be resolved at least at the half-maximum magnitude,
               otherwise, the combined full width at half maximum is used to calculate resolving power'''

            peak_height = intes[current_index]
            target_peak_height = peak_height/2

            peak_height_minus = peak_height
            peak_height_plus = peak_height

            index_minus = current_index
            while peak_height_minus  >= target_peak_height:

                index_minus = index_minus -1
                peak_height_minus = intes[index_minus]
                #print "massa", "," , "intes", "," , massa[index_minus], "," , peak_height_minus
            x = [ massa[index_minus],  massa[index_minus+1]]
            y = [ intes[index_minus],  intes[index_minus+1]]
            coefficients = polyfit(x, y, 1)

            a = coefficients[0]
            b = coefficients[1]

            y_intercept =  intes[index_minus] + ((intes[index_minus+1] - intes[index_minus])/2)
            massa1 = (y_intercept -b)/a

            index_plus = current_index
            while peak_height_plus  >= target_peak_height:

                index_plus = index_plus + 1
                peak_height_plus = intes[index_plus]
                #print "massa", "," , "intes", "," , massa[index_plus], "," , peak_height_plus

            x = [massa[index_plus],  massa[index_plus - 1]]
            y = [intes[index_plus],  intes[index_plus - 1]]

            coefficients = polyfit(x, y, 1)
            a = coefficients[0]
            b = coefficients[1]

            y_intercept =  intes[index_plus - 1] + ((intes[index_plus] - intes[index_plus - 1])/2)
            massa2 = (y_intercept -b)/a

            if massa1 > massa2:

                resolvingpower =  massa[current_index]/(massa1-massa2)

            else:

                resolvingpower =  massa[current_index]/(massa2-massa1)

            return resolvingpower

    def cal_minima(self, mass, abun):

        abun = -abun

        dy = abun[1:] - abun[:-1]
        
        '''replaces nan for infinity'''
        indices_nan = where(isnan(abun))[0]
        
        if indices_nan.size:
            
            abun[indices_nan] = inf
            dy[where(isnan(dy))[0]] = inf
        
        indexes = where((hstack((dy, 0)) < 0) & (hstack((0, dy)) > 0))[0]

        if indexes.size:
            
            return mass[indexes], abun[indexes]
    
    def calc_centroid(self, mass, abund, freq):
        #TODO: remove peaks that minimum is one data point from the maximum
        # to remove artifacts 

        len_abundance = len(abund)
        
        max_abundance = max(abund)
        
        peak_height_diff = lambda hi, li : ((abund[hi] - abund[li]) / max_abundance )*100

        abundance_threshold, factor = self.get_threshold(abund)
        #print(abundance_threshold, factor)
        # find indices of all peaks
        dy = abund[1:] - abund[:-1]
        
        '''replaces nan for infinity'''
        indices_nan = where(isnan(abund))[0]
        
        if indices_nan.size:
            
            abund[indices_nan] = inf
            dy[where(isnan(dy))[0]] = inf
        
        indexes = where((hstack((dy, 0)) < 0) & (hstack((0, dy)) > 0))[0]
        
        # noise threshold
        if indexes.size and abundance_threshold is not None:
            indexes = indexes[abund[indexes]/factor >= abundance_threshold]
            
        for current_index in indexes: 
            
            if self.label == Labels.simulated_profile: 

                mz_exp_centroid, intes_centr, peak_indexes = self.use_the_max(mass, abund, current_index, len_abundance, peak_height_diff)
                if mz_exp_centroid:
                    
                    peak_resolving_power = self.calculate_resolving_power( abund, mass, current_index)
                    s2n = intes_centr/self.baselise_noise_std
                    freq_centr = None
                    self.add_mspeak(self.polarity, mz_exp_centroid, abund[current_index] , peak_resolving_power, s2n, peak_indexes, exp_freq=freq_centr, ms_parent=self)
            
            else:
            
                mz_exp_centroid, freq_centr, intes_centr, peak_indexes = self.find_apex_fit_quadratic(mass, abund, freq, current_index, len_abundance, peak_height_diff)
                if mz_exp_centroid:
                    
                    peak_resolving_power = self.calculate_resolving_power( abund, mass, current_index)
                    s2n = intes_centr/self.baselise_noise_std
                    self.add_mspeak(self.polarity, mz_exp_centroid, abund[current_index] , peak_resolving_power, s2n, peak_indexes, exp_freq=freq_centr, ms_parent=self)
            
        
    def get_threshold(self, intes):
        
        threshold_method = self.settings.threshold_method

        if threshold_method == 'auto':
            
            #print(self.settings.noise_threshold_std)
            abundance_threshold = self.baselise_noise + (self.settings.noise_threshold_std * self.baselise_noise_std)
            factor = 1

        elif threshold_method == 'signal_noise':

            abundance_threshold = self.settings.s2n_threshold
            factor = self.baselise_noise_std

        elif threshold_method == "relative_abundance":

            abundance_threshold = self.settings.relative_abundance_threshold
            factor = intes.max()/100

        else:
            raise  Exception("%s method was not implemented, please refer to corems.mass_spectrum.calc.NoiseCalc Class" % threshold_method)
        
        return abundance_threshold, factor
        
    def find_apex_fit_quadratic(self, mass, abund, freq, current_index, len_abundance, peak_height_diff):
        
        # calc prominence
        peak_indexes = self.check_prominence(abund, current_index, len_abundance, peak_height_diff )
        
        if not peak_indexes:        
            
            return None, None, None, None           
        
        else:    
            
            # fit parabola to three most abundant datapoints
            list_mass = [mass[current_index - 1], mass[current_index], mass[current_index +1]]
            list_y = [abund[current_index - 1],abund[current_index], abund[current_index +1]]
            
            z = poly1d(polyfit(list_mass, list_y, 2))
            a = z[2]
            b = z[1]

            calculated = -b/(2*a)
            
            if calculated < 1 or int(calculated) != int(list_mass[1]):

                mz_exp_centroid = list_mass[1]
            
            else:
                
                mz_exp_centroid = calculated 
            
            if self.label == Labels.bruker_frequency or self.label == Labels.midas_frequency:
                
                # fit parabola to three most abundant frequency datapoints
                list_freq = [freq[current_index - 1], freq[current_index], freq[current_index +1]]
                z = poly1d(polyfit(list_freq, list_y, 2))
                a = z[2]
                b = z[1]

                calculated_freq = -b/(2*a)

                if calculated_freq < 1 or int(calculated_freq) != freq[current_index]:
                    freq_centr = list_freq[1]

                else:
                    freq_centr = calculated_freq
            
            else:
                    freq_centr = None
                    
            return mz_exp_centroid, freq_centr, abund[current_index], peak_indexes
    
    def check_prominence(self, abun, current_index, len_abundance, peak_height_diff ):

        final_index = self.find_minima(current_index, abun, len_abundance, right=True)
            
        start_index = self.find_minima(current_index, abun, len_abundance, right=False)
            
        peak_indexes = (start_index, current_index, final_index)

        if min( peak_height_diff(current_index,start_index), peak_height_diff(current_index,final_index) ) >  self.mspeaks_settings.peak_min_prominence_percent :   
            
            return peak_indexes
        
        else:
            
            return False

    def use_the_max(self, mass, abund, current_index, len_abundance, peak_height_diff):

        peak_indexes = self.check_prominence(abund, current_index, len_abundance, peak_height_diff )
        
        if not peak_indexes:        

            return None, None, None
        
        else:    
            
            return mass[current_index], abund[current_index], peak_indexes


                    <|MERGE_RESOLUTION|>--- conflicted
+++ resolved
@@ -12,16 +12,6 @@
 
         max_picking_mz = self.settings.max_picking_mz
         min_picking_mz = self.settings.min_picking_mz
-<<<<<<< HEAD
-
-        min_final = where(self.mz_exp_profile > min_picking_mz)[-1][-1]
-        min_comeco = where(self.mz_exp_profile > min_picking_mz)[0][0]
-
-        mz_domain_X_low_cutoff, mz_domain_low_Y_cutoff, = self.mz_exp_profile[min_comeco: min_final], self.abundance_profile[min_comeco: min_final]
-
-        max_final = where(self.mz_exp_profile < max_picking_mz)[-1][-1]
-        max_comeco = where(self.mz_exp_profile < max_picking_mz)[0][0]
-=======
         
         min_final =  where(self.mz_exp_profile  > min_picking_mz)[-1][-1]
         min_comeco =  where(self.mz_exp_profile  > min_picking_mz)[0][0]
@@ -30,17 +20,14 @@
 
         max_final =  where(self.mz_exp_profile < max_picking_mz)[-1][-1]
         max_comeco =  where(self.mz_exp_profile < max_picking_mz)[0][0]
->>>>>>> 371c6dc4
+
 
         if self.has_frequency:
 
             if self.freq_exp_profile.any():
 
-<<<<<<< HEAD
                 freq_domain_low_Y_cutoff = self.freq_exp_profile[min_comeco:min_final]
-=======
-                freq_domain_low_Y_cutoff  = self.freq_exp_profile[min_comeco:min_final]
->>>>>>> 371c6dc4
+
 
                 return mz_domain_X_low_cutoff[max_comeco:max_final], mz_domain_low_Y_cutoff[max_comeco:max_final], freq_domain_low_Y_cutoff[max_comeco:max_final]
 
