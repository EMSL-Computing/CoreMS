'''
@author: Yuri E. Corilo
@date: Jun 27, 2019
'''

from logging import warn
import warnings
from numpy import hstack, inf, isnan, where, array, polyfit, nan, pad, arange, zeros, searchsorted
from corems.encapsulation.constant import Labels
from corems.mass_spectra.calc import SignalProcessing as sp

class PeakPicking:
    """ Class for peak picking.

    Parameters
    ----------
    None

    Attributes
    ----------
    None

    Methods
    -------
    * prepare_peak_picking_data().
        Prepare the mz, abundance, and frequence data for peak picking.
    * cut_mz_domain_peak_picking().
        Cut the m/z domain for peak picking.
    * extrapolate_axes_for_pp(mz=None, abund=None, freq=None).
        Extrapolate the m/z axis and fill the abundance axis with 0s.
    * do_peak_picking().
        Perform peak picking.
    * find_minima(apex_index, abundance, len_abundance, right=True).
        Find the minima of a peak.
    * linear_fit_calc(intes, massa, index_term, index_sign).
        Algebraic solution to a linear fit.
    * calculate_resolving_power(intes, massa, current_index).
        Calculate the resolving power of a peak.
    * cal_minima(mass, abun).
        Calculate the minima of a peak.
    * calc_centroid(mass, abund, freq).
        Calculate the centroid of a peak.
    * get_threshold(intes).
        Get the intensity threshold for peak picking.
    * algebraic_quadratic(list_mass, list_y).
        Find the apex of a peak - algebraically.
    * find_apex_fit_quadratic(mass, abund, freq, current_index).
        Find the apex of a peak.
    * check_prominence(abun, current_index, len_abundance, peak_height_diff).
        Check the prominence of a peak.
    * use_the_max(mass, abund, current_index, len_abundance, peak_height_diff).
        Use the max peak height as the centroid.
    * calc_centroid_legacy(mass, abund, freq).
        Legacy centroid calculation. Deprecated - for deletion.       

    """
    def prepare_peak_picking_data(self):
        """ Prepare the data for peak picking.

        This function will prepare the m/z, abundance, and frequency data for peak picking according to the settings.

        Returns
        -------
        mz : ndarray
            The m/z axis.
        abundance : ndarray
            The abundance axis.
        freq : ndarray or None
            The frequency axis, if available.
        """
        # First apply cut_mz_domain_peak_picking
        mz, abundance, freq = self.cut_mz_domain_peak_picking()

        # Then extrapolate the axes for peak picking
        if self.settings.picking_point_extrapolate > 0:
            mz, abundance, freq = self.extrapolate_axes_for_pp(mz, abundance, freq)
        return mz, abundance, freq
    
    def cut_mz_domain_peak_picking(self):
        """
        Cut the m/z domain for peak picking.

        Simplified function
        
        Returns
        -------
        mz_domain_X_low_cutoff : ndarray
            The m/z values within the specified range.
        mz_domain_low_Y_cutoff : ndarray
            The abundance values within the specified range.
        freq_domain_low_Y_cutoff : ndarray or None
            The frequency values within the specified range, if available.

        """
        max_picking_mz = self.settings.max_picking_mz
        min_picking_mz = self.settings.min_picking_mz
        
        #min_start =  where(self.mz_exp_profile  > min_picking_mz)[0][0]
        #max_final =  where(self.mz_exp_profile < max_picking_mz)[-1][-1]
        min_start =  searchsorted(a = self.mz_exp_profile, v = min_picking_mz)
        max_final =  searchsorted(a = self.mz_exp_profile, v = max_picking_mz)

        if self.has_frequency:

            if self.freq_exp_profile.any():

                return self.mz_exp_profile[min_start:max_final], self.abundance_profile[min_start:max_final], self.freq_exp_profile[min_start:max_final]

        else:

            return self.mz_exp_profile[min_start:max_final], self.abundance_profile[min_start:max_final], None
        
        
    def legacy_cut_mz_domain_peak_picking(self):
        """
        Cut the m/z domain for peak picking.
        DEPRECATED
        Returns
        -------
        mz_domain_X_low_cutoff : ndarray
            The m/z values within the specified range.
        mz_domain_low_Y_cutoff : ndarray
            The abundance values within the specified range.
        freq_domain_low_Y_cutoff : ndarray or None
            The frequency values within the specified range, if available.

        """
        max_picking_mz = self.settings.max_picking_mz
        min_picking_mz = self.settings.min_picking_mz
        
        min_final =  where(self.mz_exp_profile  > min_picking_mz)[-1][-1]
        min_start =  where(self.mz_exp_profile  > min_picking_mz)[0][0]

        mz_domain_X_low_cutoff, mz_domain_low_Y_cutoff,  = self.mz_exp_profile [min_start:min_final], self.abundance_profile[min_start:min_final]

        max_final =  where(self.mz_exp_profile < max_picking_mz)[-1][-1]
        max_start =  where(self.mz_exp_profile < max_picking_mz)[0][0]

        if self.has_frequency:

            if self.freq_exp_profile.any():

                freq_domain_low_Y_cutoff = self.freq_exp_profile[min_start:min_final]


                return mz_domain_X_low_cutoff[max_start:max_final], mz_domain_low_Y_cutoff[max_start:max_final], freq_domain_low_Y_cutoff[max_start:max_final]

        else:

            return mz_domain_X_low_cutoff[max_start:max_final], mz_domain_low_Y_cutoff[max_start:max_final], None

    @staticmethod 
    def extrapolate_axis(initial_array, pts):
        """
        This function will extrapolate an input array in both directions by N pts.

        Parameters
        ----------
        initial_array : ndarray
            The input array.
        pts : int
            The number of points to extrapolate.

        Returns
        -------
        ndarray
            The extrapolated array.

        Notes
        --------
        This is a static method.        
        """
        initial_array_len = len(initial_array)
        right_delta = initial_array[-1] - initial_array[-2]  
        left_delta = initial_array[1] - initial_array[0]  
        
        # Create an array with extra space for extrapolation
        pad_array = zeros(initial_array_len + 2 * pts)
        
        # Copy original array into the middle of the padded array
        pad_array[pts:pts + initial_array_len] = initial_array
        
        # Extrapolate the right side
        for pt in range(pts):
            final_value = initial_array[-1]
            value_to_add = right_delta * (pt + 1)
            new_value = final_value + value_to_add
            pad_array[initial_array_len + pts + pt] = new_value
        
        # Extrapolate the left side
        for pt in range(pts):
            first_value = initial_array[0]
            value_to_subtract = left_delta * (pt + 1)
            new_value = first_value - value_to_subtract
            pad_array[pts - pt - 1] = new_value
        
        return pad_array
    
    def extrapolate_axes_for_pp(self, mz=None, abund=None, freq=None):
        """ Extrapolate the m/z axis and fill the abundance axis with 0s.

        Parameters
        ----------
        mz : ndarray or None
            The m/z axis, if available. If None, the experimental m/z axis is used.
        abund : ndarray or None
            The abundance axis, if available. If None, the experimental abundance axis is used.
        freq : ndarray or None
            The frequency axis, if available. If None, the experimental frequency axis is used.

        Returns
        -------
        mz : ndarray
            The extrapolated m/z axis.
        abund : ndarray
            The abundance axis with 0s filled.
        freq : ndarray or None
            The extrapolated frequency axis, if available.

        Notes
        --------
        This function will extrapolate the mz axis by the number of datapoints specified in the settings,
        and fill the abundance axis with 0s. 
        This should prevent peak picking issues at the spectrum edge.

        """ 
        # Check if the input arrays are provided
        if mz is None or abund is None:
            mz, abund = self.mz_exp_profile, self.abundance_profile
            if self.has_frequency:
                freq = self.freq_exp_profile
            else: 
                freq = None
        pts = self.settings.picking_point_extrapolate
        if pts == 0:
            return mz, abund, freq
        
        mz = self.extrapolate_axis(mz, pts)
        abund = pad(abund, (pts, pts), mode = 'constant', constant_values=(0,0))
        if freq is not None:
            freq = self.extrapolate_axis(freq, pts)
        return mz, abund, freq

    def do_peak_picking(self):
        """ Perform peak picking.

        """
        mz, abundance, freq = self.prepare_peak_picking_data()
        
        if self.label == Labels.bruker_frequency or self.label == Labels.midas_frequency:
            self.calc_centroid(mz, abundance, freq)

        elif self.label == Labels.thermo_profile:
            self.calc_centroid(mz, abundance, freq)

        elif self.label == Labels.bruker_profile:
            self.calc_centroid(mz, abundance, freq)

        elif self.label == Labels.booster_profile:
            self.calc_centroid(mz, abundance, freq)

        elif self.label == Labels.simulated_profile:
            self.calc_centroid(mz, abundance, freq)

        else: 
            raise Exception("Unknow mass spectrum type", self.label)

    def find_minima(self, apex_index, abundance, len_abundance, right=True):
        """ Find the minima of a peak.

        Parameters
        ----------
        apex_index : int
            The index of the peak apex.
        abundance : ndarray
            The abundance values.
        len_abundance : int
            The length of the abundance array.
        right : bool, optional
            Flag indicating whether to search for minima to the right of the apex (default is True).

        Returns
        -------
        int
            The index of the minima.

        """
        j = apex_index
        
        if right: minima = abundance[j] > abundance[j+1]
        else: minima = abundance[j] > abundance[j-1]

        while minima:
            
            if j == 1 or j == len_abundance -2:
                break
            
            if right: 
                j += 1

                minima = abundance[j] >= abundance[j+1]

            else: 
                j -= 1
                minima = abundance[j] >= abundance[j-1]
        
        if right: return j
        else: return j

    @staticmethod
    def linear_fit_calc(intes, massa, index_term, index_sign):
        """
        Algebraic solution to a linear fit - roughly 25-50x faster than numpy polyfit when passing only two vals and doing a 1st order fit

        Parameters
        ----------
        intes : ndarray
            The intensity values.
        massa : ndarray
            The mass values.
        index_term : int
            The index of the current term.
        index_sign : str
            The index sign
        
        Returns
        -------
        ndarray
            The coefficients of the linear fit.
        
        Notes
        --------
        This is a static method.
        """
        if index_sign == '+':
            x1, x2 = massa[index_term], massa[index_term + 1]
            y1, y2 = intes[index_term], intes[index_term + 1]
        elif index_sign =='-':
            x1, x2 = massa[index_term], massa[index_term - 1]
            y1, y2 = intes[index_term], intes[index_term - 1]
        else:
            warnings.warn('error in linear fit calc, unknown index sign')
        
        # Calculate the slope (m)
        slope = (y2 - y1) / (x2 - x1)
        
        # Calculate the intercept (b)
        intercept = y1 - slope * x1
        
        # The coefficients array would be [slope, intercept]
        coefficients = array([slope, intercept])
        return coefficients

    def calculate_resolving_power(self, intes, massa, current_index):
        """ Calculate the resolving power of a peak.

        Parameters
        ----------
        intes : ndarray
            The intensity values.
        massa : ndarray
            The mass values.
        current_index : int
            The index of the current peak.

        Returns
        -------
        float
            The resolving power of the peak.

        Notes
        --------
        This is a conservative calculation of resolving power,
        the peak need to be resolved at least at the half-maximum magnitude,
        otherwise, the combined full width at half maximum is used to calculate resolving power.

        """

        peak_height = intes[current_index]
        target_peak_height = peak_height/2

        peak_height_minus = peak_height
        peak_height_plus = peak_height
        
        # There are issues when a peak is at the high or low limit of a spectrum in finding its local minima and maxima
        # This solution will return nan for resolving power when a peak is possibly too close to an edge to avoid the issue
        
        if current_index <5:
            warnings.warn("peak at low spectrum edge, returning no resolving power")
            return nan
        elif abs(current_index-len(intes))<5:
            warnings.warn("peak at high spectrum edge, returning no resolving power")
            return nan
        else:
            pass

        index_minus = current_index
        while peak_height_minus  >= target_peak_height:

            index_minus = index_minus -1
<<<<<<< HEAD
            
            # TODO : see if this try/except can be removed.
            
            try: 
                peak_height_minus = intes[index_minus]
            except IndexError:
                return nan
            #print "massa", "," , "intes", "," , massa[index_minus], "," , peak_height_minus
        x = [ massa[index_minus],  massa[index_minus+1]]
        y = [ intes[index_minus],  intes[index_minus+1]]
        coefficients = polyfit(x, y, 1)
=======
            if index_minus < 0:
                warnings.warn('Res. calc. warning - peak index minus adjacent to spectrum edge \n \
                        Zeroing the first 5 data points of abundance. Peaks at spectrum edge may be incorrectly reported \n \
                        Perhaps try to increase picking_point_extrapolate (e.g. to 3)')
                # Pad the first 5 data points with zeros and restart the loop
                intes[:5] = 0
                peak_height_minus = target_peak_height
                index_minus = current_index            
            else:
                peak_height_minus = intes[index_minus]

        if self.mspeaks_settings.centroid_legacy_polyfit:
            x = [ massa[index_minus],  massa[index_minus+1]]
            y = [ intes[index_minus],  intes[index_minus+1]]
            coefficients = polyfit(x, y, 1)
        else:
            coefficients = self.linear_fit_calc(intes, massa, index_minus,index_sign='+')
>>>>>>> 88385424

        a = coefficients[0]
        b = coefficients[1]
        if self.mspeaks_settings.legacy_resolving_power:
            y_intercept =  intes[index_minus] + ((intes[index_minus+1] - intes[index_minus])/2)
        else:
            y_intercept =  target_peak_height
        massa1 = (y_intercept -b)/a

        index_plus = current_index
        while peak_height_plus  >= target_peak_height:

            index_plus = index_plus + 1
               
            try: 
                peak_height_plus = intes[index_plus]
            except IndexError:
<<<<<<< HEAD
                return nan
            #print "massa", "," , "intes", "," , massa[index_plus], "," , peak_height_plus
=======
                warnings.warn('Res. calc. warning - peak index plus adjacent to spectrum edge \n \
                        Zeroing the last 5 data points of abundance. Peaks at spectrum edge may be incorrectly reported\
                        Perhaps try to increase picking_point_extrapolate (e.g. to 3)')
                # Pad the first 5 data points with zeros and restart the loop
                intes[-5:] = 0
                peak_height_plus = target_peak_height
                index_plus = current_index 
>>>>>>> 88385424

        if self.mspeaks_settings.centroid_legacy_polyfit:
            x = [massa[index_plus],  massa[index_plus - 1]]
            y = [intes[index_plus],  intes[index_plus - 1]]
            coefficients = polyfit(x, y, 1)
        else:
            coefficients = self.linear_fit_calc(intes, massa, index_plus,index_sign='-')

        a = coefficients[0]
        b = coefficients[1]

        if self.mspeaks_settings.legacy_resolving_power:
            y_intercept =  intes[index_plus - 1] + ((intes[index_plus] - intes[index_plus - 1])/2)
        else:
            y_intercept =  target_peak_height

        massa2 = (y_intercept -b)/a

        if massa1 > massa2:

            resolvingpower =  massa[current_index]/(massa1-massa2)

        else:

            resolvingpower =  massa[current_index]/(massa2-massa1)

        return resolvingpower

    def cal_minima(self, mass, abun):
        """ Calculate the minima of a peak.

        Parameters
        ----------
        mass : ndarray
            The mass values.
        abun : ndarray
            The abundance values.

        Returns
        -------
        ndarray or None
            The mass values at the minima, if found.

        """
        abun = -abun

        dy = abun[1:] - abun[:-1]
        
        # replaces nan for infinity
        indices_nan = where(isnan(abun))[0]
        
        if indices_nan.size:
            
            abun[indices_nan] = inf
            dy[where(isnan(dy))[0]] = inf
        
        indexes = where((hstack((dy, 0)) < 0) & (hstack((0, dy)) > 0))[0]

        if indexes.size:
            
            return mass[indexes], abun[indexes]
    
    def calc_centroid(self, mass, abund, freq):
        """ Calculate the centroid of a peak.

        Parameters
        ----------
        mass : ndarray
            The mass values.
        abund : ndarray
            The abundance values.
        freq : ndarray or None
            The frequency values, if available.

        Returns
        -------
        None

        """
        
        max_height = self.mspeaks_settings.peak_height_max_percent
        max_prominence = self.mspeaks_settings.peak_max_prominence_percent
        min_peak_datapoints = self.mspeaks_settings.min_peak_datapoints
        peak_derivative_threshold = self.mspeaks_settings.peak_derivative_threshold
        max_abun = max(abund)
        peak_height_diff = lambda hi, li : ((abund[hi] - abund[li]) / max_abun ) * 100
                    
        domain = mass
        signal = abund
        len_signal = len(signal)
        
        signal_threshold, factor = self.get_threshold(abund)
        max_signal = factor

        correct_baseline = False

        include_indexes = sp.peak_picking_first_derivative(domain, signal, max_height, max_prominence, max_signal, 
                                                           min_peak_datapoints,
                                                           peak_derivative_threshold,
                                                           signal_threshold=signal_threshold, 
                                                           correct_baseline=correct_baseline, 
                                                           abun_norm=1,
                                                           plot_res=False)

        for indexes_tuple in include_indexes:
            
            apex_index = indexes_tuple[1]

            peak_indexes = self.check_prominence(abund, apex_index, len_signal, peak_height_diff )

            if peak_indexes:
                
                mz_exp_centroid, freq_centr, intes_centr = self.find_apex_fit_quadratic(mass, abund, freq, apex_index)

                if mz_exp_centroid:
                                   
                    peak_resolving_power = self.calculate_resolving_power( abund, mass, apex_index)
                    s2n = intes_centr/self.baseline_noise_std
                    self.add_mspeak(self.polarity, mz_exp_centroid, abund[apex_index] , peak_resolving_power, s2n, indexes_tuple, exp_freq=freq_centr, ms_parent=self)
                #pyplot.plot(domain[start_index: final_index + 1], signal[start_index:final_index + 1], c='black')
                #pyplot.show()
                
    def get_threshold(self, intes):
        """ Get the intensity threshold for peak picking.

        Parameters
        ----------
        intes : ndarray
            The intensity values.

        Returns
        -------
        float
            The intensity threshold.
        float
            The factor to multiply the intensity threshold by.
        """
                
        intes = array(intes).astype(float)
       
        noise_threshold_method = self.settings.noise_threshold_method

        if noise_threshold_method == 'minima':
            
            if self.is_centroid:
                warn("Auto threshould is disabled for centroid data, returning 0")
                factor = 1
                abundance_threshold = 1e-20
            #print(self.settings.noise_threshold_min_std)
            else:
                abundance_threshold = self.baseline_noise + (self.settings.noise_threshold_min_std * self.baseline_noise_std)
                factor = 1

        elif noise_threshold_method == 'signal_noise':

            abundance_threshold = self.settings.noise_threshold_min_s2n
            if self.is_centroid:
                factor = 1
            else:
                factor = self.baseline_noise_std

        elif noise_threshold_method == "relative_abundance":

            abundance_threshold = self.settings.noise_threshold_min_relative_abundance
            factor = intes.max()/100

        elif noise_threshold_method == "absolute_abundance":

            abundance_threshold = self.settings.noise_threshold_absolute_abundance
            factor = 1

        elif noise_threshold_method == 'log':
            if self.is_centroid:
                raise  Exception("log noise Not tested for centroid data")
            abundance_threshold = self.settings.noise_threshold_log_nsigma
            factor = self.baseline_noise_std

        else:
            raise  Exception("%s method was not implemented, please refer to corems.mass_spectrum.calc.NoiseCalc Class" % noise_threshold_method)
        
        return abundance_threshold, factor
    
    @staticmethod
    def algebraic_quadratic(list_mass, list_y):
        """
        Find the apex of a peak - algebraically. 
        Faster than using numpy polyfit by ~28x per fit.

        Parameters
        ----------
        list_mass : ndarray
            list of m/z values (3 points)
        list_y : ndarray
            list of abundance values (3 points)

        Returns
        -------
        a, b, c: float
            coefficients of the quadratic equation.

        Notes
        --------
        This is a static method. 
        """
        x_1, x_2, x_3 = list_mass
        y_1, y_2, y_3 = list_y 

        a = y_1/((x_1-x_2)*(x_1-x_3)) + y_2/((x_2-x_1)*(x_2-x_3)) + y_3/((x_3-x_1)*(x_3-x_2))

        b = (-y_1*(x_2+x_3)/((x_1-x_2)*(x_1-x_3))
            -y_2*(x_1+x_3)/((x_2-x_1)*(x_2-x_3))
            -y_3*(x_1+x_2)/((x_3-x_1)*(x_3-x_2)))
        
        c = (y_1*x_2*x_3/((x_1-x_2)*(x_1-x_3))
            +y_2*x_1*x_3/((x_2-x_1)*(x_2-x_3))
            +y_3*x_1*x_2/((x_3-x_1)*(x_3-x_2)))
        return a, b, c

    def find_apex_fit_quadratic(self, mass, abund, freq, current_index):
        """ 
        Find the apex of a peak.
        
        Parameters
        ----------
        mass : ndarray
            The mass values.
        abund : ndarray
            The abundance values.
        freq : ndarray or None  
            The frequency values, if available.
        current_index : int
            The index of the current peak.
        

        Returns
        -------
        float
            The m/z value of the peak apex.
        float
            The frequency value of the peak apex, if available.
        float
            The abundance value of the peak apex.
        
        """
        # calc prominence
        #peak_indexes = self.check_prominence(abund, current_index, len_abundance, peak_height_diff )
        
        #if not peak_indexes:        
            
        #    return None, None, None, None           
        
        #else:    
            
        # fit parabola to three most abundant datapoints
        list_mass = [mass[current_index - 1], mass[current_index], mass[current_index +1]]
        list_y = [abund[current_index - 1],abund[current_index], abund[current_index +1]]
        
        if self.mspeaks_settings.centroid_legacy_polyfit:
            z = polyfit(list_mass, list_y, 2)
            a = z[0]
            b = z[1]
        else:
            a, b, c = self.algebraic_quadratic(list_mass, list_y)


        calculated = -b/(2*a)
        
        if calculated < 1 or int(calculated) != int(list_mass[1]):

            mz_exp_centroid = list_mass[1]
        
        else:
            
            mz_exp_centroid = calculated 
        
        if self.label == Labels.bruker_frequency or self.label == Labels.midas_frequency:
            
            # fit parabola to three most abundant frequency datapoints
            list_freq = [freq[current_index - 1], freq[current_index], freq[current_index +1]]
            if self.mspeaks_settings.centroid_legacy_polyfit:
                z = polyfit(list_mass, list_y, 2)
                a = z[0]
                b = z[1]
            else:
                a, b, c = self.algebraic_quadratic(list_mass, list_y)
            
            calculated_freq = -b/(2*a)

            if calculated_freq < 1 or int(calculated_freq) != freq[current_index]:
                freq_centr = list_freq[1]

            else:
                freq_centr = calculated_freq
        
        else:
                freq_centr = None

        if self.mspeaks_settings.centroid_legacy_polyfit:
            abundance_centroid = abund[current_index]
        else: 
            abundance_centroid = a*mz_exp_centroid**2 + b*mz_exp_centroid + c

        return mz_exp_centroid, freq_centr, abundance_centroid 
    
    def check_prominence(self, abun, current_index, len_abundance, peak_height_diff ) -> tuple or False:
        """ Check the prominence of a peak.
        
        Parameters
        ----------
        abun : ndarray
            The abundance values.
        current_index : int
            The index of the current peak.
        len_abundance : int
            The length of the abundance array.
        peak_height_diff : function
            The function to calculate the peak height difference.
        
        Returns
        -------
        tuple or False
            A tuple containing the indexes of the peak, if the prominence is above the threshold.
            Otherwise, False.
        
        """

        final_index = self.find_minima(current_index, abun, len_abundance, right=True)
            
        start_index = self.find_minima(current_index, abun, len_abundance, right=False)
            
        peak_indexes = (current_index-1, current_index, current_index+1)

        if min( peak_height_diff(current_index,start_index), peak_height_diff(current_index,final_index) ) >  self.mspeaks_settings.peak_min_prominence_percent :   
            
            return peak_indexes
        
        else:
            
            return False

    def use_the_max(self, mass, abund, current_index, len_abundance, peak_height_diff):
        """ Use the max peak height as the centroid
        
        Parameters
        ----------
        mass : ndarray
            The mass values.
        abund : ndarray
            The abundance values.
        current_index : int
            The index of the current peak.
        len_abundance : int
            The length of the abundance array.
        peak_height_diff : function
            The function to calculate the peak height difference.
        
        Returns
        -------
        float
            The m/z value of the peak apex.
        float
            The abundance value of the peak apex.
        tuple or None
            A tuple containing the indexes of the peak, if the prominence is above the threshold.
            Otherwise, None.
        """

        peak_indexes = self.check_prominence(abund, current_index, len_abundance, peak_height_diff )
        
        if not peak_indexes:        

            return None, None, None
        
        else:    
            
            return mass[current_index], abund[current_index], peak_indexes

    def calc_centroid_legacy(self, mass, abund, freq):
        """ Legacy centroid calculation
        Deprecated - for deletion.
        
        """
        warnings.warn("Legacy centroid calculation is deprecated. Please use the new centroid calculation method.")
        pass
        if False:
            len_abundance = len(abund)
            
            max_abundance = max(abund)
            
            peak_height_diff = lambda hi, li : ((abund[hi] - abund[li]) / max_abundance )*100

            abundance_threshold, factor = self.get_threshold(abund)
            #print(abundance_threshold, factor)
            # find indices of all peaks
            dy = abund[1:] - abund[:-1]
            
            #replaces nan for infi nity
            indices_nan = where(isnan(abund))[0]
            
            if indices_nan.size:
                
                abund[indices_nan] = inf
                dy[where(isnan(dy))[0]] = inf
            
            indexes = where((hstack((dy, 0)) < 0) & (hstack((0, dy)) > 0))[0]
            
            # noise threshold
            if indexes.size and abundance_threshold is not None:
                indexes = indexes[abund[indexes]/factor >= abundance_threshold]
            # filter out 'peaks' within 3 points of the spectrum limits
            #remove entries within 3 points of upper limit
            indexes = [x for x in indexes if (len_abundance-x)>3]
            #remove entries within 3 points of zero
            indexes = [x for x in indexes if x>3]
        
            for current_index in indexes: 
                
                if self.label == Labels.simulated_profile: 

                    mz_exp_centroid, intes_centr, peak_indexes = self.use_the_max(mass, abund, current_index, len_abundance, peak_height_diff)
                    if mz_exp_centroid:
                        
                        peak_resolving_power = self.calculate_resolving_power( abund, mass, current_index)
                        s2n = intes_centr/self.baseline_noise_std
                        freq_centr = None
                        self.add_mspeak(self.polarity, mz_exp_centroid, abund[current_index] , peak_resolving_power, s2n, peak_indexes, exp_freq=freq_centr, ms_parent=self)
                
                else:
                
                    mz_exp_centroid, freq_centr, intes_centr, peak_indexes = self.find_apex_fit_quadratic(mass, abund, freq, current_index, len_abundance, peak_height_diff)
                    if mz_exp_centroid:
                        try:
                            peak_resolving_power = self.calculate_resolving_power( abund, mass, current_index)
                        except IndexError: 
                            print('index error, skipping peak')
                            continue
                        
                        s2n = intes_centr/self.baseline_noise_std
                        self.add_mspeak(self.polarity, mz_exp_centroid, abund[current_index] , peak_resolving_power, s2n, peak_indexes, exp_freq=freq_centr, ms_parent=self)
                        <|MERGE_RESOLUTION|>--- conflicted
+++ resolved
@@ -398,19 +398,6 @@
         while peak_height_minus  >= target_peak_height:
 
             index_minus = index_minus -1
-<<<<<<< HEAD
-            
-            # TODO : see if this try/except can be removed.
-            
-            try: 
-                peak_height_minus = intes[index_minus]
-            except IndexError:
-                return nan
-            #print "massa", "," , "intes", "," , massa[index_minus], "," , peak_height_minus
-        x = [ massa[index_minus],  massa[index_minus+1]]
-        y = [ intes[index_minus],  intes[index_minus+1]]
-        coefficients = polyfit(x, y, 1)
-=======
             if index_minus < 0:
                 warnings.warn('Res. calc. warning - peak index minus adjacent to spectrum edge \n \
                         Zeroing the first 5 data points of abundance. Peaks at spectrum edge may be incorrectly reported \n \
@@ -428,7 +415,6 @@
             coefficients = polyfit(x, y, 1)
         else:
             coefficients = self.linear_fit_calc(intes, massa, index_minus,index_sign='+')
->>>>>>> 88385424
 
         a = coefficients[0]
         b = coefficients[1]
@@ -446,10 +432,6 @@
             try: 
                 peak_height_plus = intes[index_plus]
             except IndexError:
-<<<<<<< HEAD
-                return nan
-            #print "massa", "," , "intes", "," , massa[index_plus], "," , peak_height_plus
-=======
                 warnings.warn('Res. calc. warning - peak index plus adjacent to spectrum edge \n \
                         Zeroing the last 5 data points of abundance. Peaks at spectrum edge may be incorrectly reported\
                         Perhaps try to increase picking_point_extrapolate (e.g. to 3)')
@@ -457,7 +439,6 @@
                 intes[-5:] = 0
                 peak_height_plus = target_peak_height
                 index_plus = current_index 
->>>>>>> 88385424
 
         if self.mspeaks_settings.centroid_legacy_polyfit:
             x = [massa[index_plus],  massa[index_plus - 1]]
