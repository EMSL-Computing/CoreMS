--- conflicted
+++ resolved
@@ -48,22 +48,9 @@
             mz_exp_df = dataframe[Labels.mz].astype(float)
             # formula_df = dataframe.loc[:, 'C':].fillna(0)
             # \.replace({b'nan':0})
-<<<<<<< HEAD
-
-            try:
-
-                formula_df = dataframe[dataframe.columns.intersection(Atoms.atoms_order)].replace({b'nan': 0})
-
-            except:
-
-                formula_df = dataframe[dataframe.columns.intersection(Atoms.atoms_order)].fillna(0)
-
-            formula_df.fillna(0, inplace=True)
-=======
             formula_df = dataframe[dataframe.columns.intersection(Atoms.atoms_order)]
             formula_df.fillna(0, inplace=True)
             formula_df.replace(b'nan', 0, inplace=True)
->>>>>>> 4f4f40b6
 
             ion_type_df = dataframe["Ion Type"]
             ion_charge_df = dataframe["Ion Charge"]
@@ -72,30 +59,18 @@
         mass_spec_mz_exp_list = mass_spec_obj.mz_exp
 
         for df_index, mz_exp in enumerate(mz_exp_df):
-<<<<<<< HEAD
 
             counts = 0
-=======
->>>>>>> 4f4f40b6
 
             ms_peak_index = list(mass_spec_mz_exp_list).index(float(mz_exp))
 
             if 'Is Isotopologue' in dataframe:
 
-<<<<<<< HEAD
-                print('OK')
-                print(formula_df)
-                atoms = list(formula_df.columns.astype(str))
-                counts = list(formula_df.iloc[df_index].astype(int))
-                formula_list = [sub[item] for item in range(len(atoms)) 
-                                for sub in [atoms, counts]] 
-=======
                 atoms = list(formula_df.columns.astype(str))
                 counts = list(formula_df.iloc[df_index].astype(int))
 
                 formula_list = [sub[item] for item in range(len(atoms))
                                 for sub in [atoms, counts]]
->>>>>>> 4f4f40b6
             if sum(counts) > 0:
 
                 ion_type = str(Labels.ion_type_translate.get(ion_type_df[df_index]))
@@ -122,7 +97,7 @@
         polarity: int 
             +1 or -1 
         '''
-        #delimiter = "  " or " " or  "," or "\t" etc  
+        # delimiter = "  " or " " or  "," or "\t" etc  
         
         if self.isCentroid:
 
