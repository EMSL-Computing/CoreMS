--- conflicted
+++ resolved
@@ -34,13 +34,8 @@
 
 class ImportMassSpectraThermoMSFileReader():
 
-<<<<<<< HEAD
-    """  Collection of methdos to import Summed/Averaged mass spectrum from Thermo's raw file
-         Currently only for profile mode data
-=======
     """  Collection of methods to import Summed/Averaged mass spectrum from Thermo's raw file
          Currently only profile mode data are supported
->>>>>>> 9f0949e0
          Returns MassSpecProfile object
     """
 
