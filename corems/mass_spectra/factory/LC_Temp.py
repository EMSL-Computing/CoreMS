--- conflicted
+++ resolved
@@ -10,33 +10,19 @@
         original scan numbers
     time: [floats]
         list of retention times
-<<<<<<< HEAD
     tic: [floats]
-        total ion current
-    apexes: [int]
-        original apex scan number after peak picking
-    """
-
-    scans: List[int] = field(default_factory=list)
-    time: List[float] = field(default_factory=list)
-    tic: List[float] = field(default_factory=list)
-    apexes: List[int] = field(default_factory=list)
-
-=======
-    TIC: [floats]
         total ion current [chromatogram]
-    BPC: [floats]
+    bpc: [floats]
         base peak [chromatogram]
     Apexes: [int]    
         original thermo apex scan number after peak picking 
-     '''
+     """
      
      scans : List[int] = field(default_factory=list)
      time : List[float] = field(default_factory=list)
      tic : List[float] = field(default_factory=list)
      bpc : List[float] = field(default_factory=list)
      apexes : List[int] = field(default_factory=list)
->>>>>>> 9f221e2f
 
 @dataclass
 class EIC_Data:
