--- conflicted
+++ resolved
@@ -325,13 +325,8 @@
             if auto_process:
                 ms.process_mass_spec()
         return ms
-<<<<<<< HEAD
-
-    def find_mass_features(self, ms_level=1, verbose=True, grid=True):
-=======
     
     def find_mass_features(self, ms_level=1, grid=True):
->>>>>>> b2512932
         """Find mass features within an LCMSBase object
 
         Note that this is a wrapper function that calls the find_mass_features_ph function, but can be extended to support other peak picking methods in the future.
