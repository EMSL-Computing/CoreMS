__author__ = "Yuri E. Corilo"
__date__ = "Dec 14, 2010"


import csv
import json
from pathlib import Path

from numpy import NaN, concatenate
from openpyxl import load_workbook
from pandas import DataFrame, ExcelWriter, read_excel

from corems.mass_spectrum.output.export import HighResMassSpecExport
from corems.molecular_id.calc.SpectralSimilarity import methods_name
from corems.encapsulation.constant import Atoms
from corems.encapsulation.output import parameter_to_dict
from corems.mass_spectrum.factory.MassSpectrumClasses import MassSpecfromFreq
from corems import __version__, corems_md5
import uuid

class LowResGCMSExport():

    def __init__(self, out_file_path, gcms):
        '''
        output_type: str
            'excel', 'csv', 'hdf5' or 'pandas'
        '''

        self.output_file = Path(out_file_path)

        self.gcms = gcms

        self._init_columns()

    def _init_columns(self):

        columns = ['Sample name', 'Peak Index', 'Retention Time', 'Retention Time Ref', 'Peak Height',
                   'Peak Area', 'Retention index', 'Retention index Ref', 'Retention Index Score',
                   'Similarity Score',
                   'Spectral Similarity Score',
                   'Compound Name',
                   "Chebi ID", "Kegg Compound ID",
                   "Inchi", "Inchi Key",
                   "Smiles",
                   "Molecular Formula",
                   "IUPAC Name",
                   "Traditional Name",
                   "Common Name",
                   'Derivatization'
                   ]

        if self.gcms.molecular_search_settings.exploratory_mode:
<<<<<<< HEAD

            columns.extend(['Weighted Cosine Correlation',
                            'Cosine Correlation',
                            'Stein Scott Similarity',
                            'Pearson Correlation',
                            'Spearman Correlation',
                            'Kendall Tau Correlation', 
                            'Euclidean Distance',
                            'Manhattan Distance',
                            'Jaccard Distance',
                            'DWT Correlation',
                            'DFT Correlation'])

            columns.extend(list(methods_name.values()))

        return columns

=======
                
                columns.extend(['Weighted Cosine Correlation',
                                'Cosine Correlation',
                                'Stein Scott Similarity',
                                'Stein Scott Similarity Nist',
                                'Pearson Correlation',
                                'Spearman Correlation',
                                'Kendall Tau Correlation', 
                                'Euclidean Distance',
                                'Manhattan Distance',
                                'Jaccard Distance',
                                'DWT Correlation',
                                'DFT Correlation' ])

                columns.extend(list(methods_name.values()))
                                                
        
        return columns        
    
>>>>>>> 4f4f40b6
    def get_pandas_df(self, id_label="corems:"):

        columns = self._init_columns()

        dict_data_list = self.get_list_dict_data(self.gcms)

        df = DataFrame(dict_data_list, columns=columns)

        df.name = self.gcms.sample_name

        return df

    def get_json(self, nan=False, id_label="corems:"):

        import json

        dict_data_list = self.get_list_dict_data(self.gcms)

        return json.dumps(dict_data_list, sort_keys=False, indent=4, separators=(',', ': '))

<<<<<<< HEAD
    def to_pandas(self, write_metadata=True, id_label="corems:"):

        columns = self._init_columns()
=======
    def to_pandas(self, id_label="corems:"):

        columns = self._init_columns() 
>>>>>>> 4f4f40b6

        dict_data_list = self.get_list_dict_data(self.gcms)

        df = DataFrame(dict_data_list, columns=columns)

        df.to_pickle(self.output_file.with_suffix('.pkl'))

<<<<<<< HEAD
        if write_metadata:
            self.write_settings(self.output_file.with_suffix('.pkl'), self.gcms, id_label="corems:")

    def to_excel(self, write_mode='a', write_metadata=True, id_label="corems:"):
=======
        self.write_settings(self.output_file, self.gcms, id_label="corems:")

    def to_excel(self, write_mode='w', id_label="corems:"):
>>>>>>> 4f4f40b6

        out_put_path = self.output_file.with_suffix('.xlsx')

        columns = self._init_columns()

        dict_data_list = self.get_list_dict_data(self.gcms)

        df = DataFrame(dict_data_list, columns=columns)

        if write_mode == 'a' and out_put_path.exists():

            writer = ExcelWriter(out_put_path, engine='openpyxl')
            # try to open an existing workbook
            writer.book = load_workbook(out_put_path)
            # copy existing sheets
            writer.sheets = dict((ws.title, ws) for ws in writer.book.worksheets)
            # read existing file
            reader = read_excel(out_put_path)
            # write out the new sheet
            df.to_excel(writer, index=False, header=False, startrow=len(reader) + 1)

            writer.close()
        else:

            df.to_excel(self.output_file.with_suffix('.xlsx'), index=False, engine='openpyxl')

        if write_metadata:
            self.write_settings(out_put_path, self.gcms, id_label=id_label)

    def to_csv(self, separate_output=False, write_mode="w", write_metadata=True, id_label="corems:"):

<<<<<<< HEAD
=======
    def to_csv(self, separate_output=False, id_label="corems:"):

>>>>>>> 4f4f40b6
        if separate_output:
            # set write mode to write
            # this mode will overwrite the file without warning
            write_mode = 'w'
        else:
            # set write mode to append
            write_mode = 'a'
<<<<<<< HEAD

        columns = self._init_columns()

=======
        
        columns = self._init_columns() 
        
>>>>>>> 4f4f40b6
        dict_data_list = self.get_list_dict_data(self.gcms)

        out_put_path = self.output_file.with_suffix('.csv')

        write_header = not out_put_path.exists()

        try:
            with open(out_put_path, write_mode, newline='') as csvfile:
                writer = csv.DictWriter(csvfile, fieldnames=columns)
                if write_header:
                    writer.writeheader()
                for data in dict_data_list:
                    writer.writerow(data)

            if write_metadata:
                self.write_settings(out_put_path, self.gcms, id_label=id_label)

        except IOError as ioerror:
            print(ioerror)

    def to_hdf(self, id_label="corems:"):

        # save sample at a time
        def add_compound(gc_peak, compound_obj):

<<<<<<< HEAD
            modifier = compound_obj.classify if compound_obj.classify else ""
            compound_group = peak_group.create_group(compound_obj.name.replace('/', '') + " " + modifier)
=======
            compound_group = peak_group.create_group(compound_obj.name.replace('/', ''))
>>>>>>> 4f4f40b6
            compound_group.attrs["retention_time"] = compound_obj.rt
            compound_group.attrs["retention_index"] = compound_obj.ri
            compound_group.attrs["retention_index_score"] = compound_obj.ri_score
            compound_group.attrs["spectral_similarity_score"] = compound_obj.spectral_similarity_score
            compound_group.attrs["similarity_score"] = compound_obj.similarity_score

            compond_mz = compound_group.create_dataset('mz', data=np.array(compound_obj.mz), dtype="f8")  
            compond_abundance = compound_group.create_dataset('abundance', data=np.array(compound_obj.abundance), dtype="f8")

            if self.gcms.molecular_search_settings.exploratory_mode:

                compound_group.attrs['Spectral Similarities'] = json.dumps(compound_obj.spectral_similarity_scores,
                                                                           sort_keys=False, indent=4, separators=(',',':'))

        import h5py
        import json
        import numpy as np
        from datetime import datetime, timezone

        output_path = self.output_file.with_suffix('.hdf5')

        with h5py.File(output_path, 'w') as hdf_handle:

            timenow = str(datetime.now(timezone.utc).strftime("%d/%m/%Y %H:%M:%S %Z"))
            hdf_handle.attrs['time_stamp'] = timenow
            hdf_handle.attrs['data_structure'] = 'gcms'
            hdf_handle.attrs['analyzer'] = self.gcms.analyzer
            hdf_handle.attrs['instrument_label'] = self.gcms.instrument_label

            hdf_handle.attrs['sample_id'] = "self.gcms.id"
            hdf_handle.attrs['sample_name'] = self.gcms.sample_name
            hdf_handle.attrs['input_data'] = str(self.gcms.file_location)
            hdf_handle.attrs['output_data'] = str(output_path)
            hdf_handle.attrs['output_data_id'] = id_label + uuid.uuid4().hex
            hdf_handle.attrs['corems_version'] = __version__

            hdf_handle.attrs["Stats"] = json.dumps(self.get_data_stats(self.gcms), sort_keys=False, indent=4, separators=(',', ': '))
            hdf_handle.attrs["Calibration"] = json.dumps(self.get_calibration_stats(self.gcms, id_label), sort_keys=False, indent=4, separators=(',', ': '))
            hdf_handle.attrs["Blank"] = json.dumps(self.get_blank_stats(self.gcms), sort_keys=False, indent=4, separators=(',', ': '))

            corems_dict_setting = parameter_to_dict.get_dict_data_gcms(self.gcms)
            hdf_handle.attrs["CoreMSParameters"] = json.dumps(corems_dict_setting, sort_keys=False, indent=4, separators=(',', ': '))

            scans_dataset = hdf_handle.create_dataset('scans', data=np.array(self.gcms.scans_number), dtype="f8")                
            rt_dataset = hdf_handle.create_dataset('rt', data=np.array(self.gcms.retention_time), dtype="f8")                
            tic_dataset = hdf_handle.create_dataset('tic', data=np.array(self.gcms.tic), dtype="f8")            
            processed_tic_dataset = hdf_handle.create_dataset('processed_tic', data=np.array(self.gcms.processed_tic), dtype="f8")

            output_score_method = self.gcms.molecular_search_settings.output_score_method

            for gc_peak in self.gcms:

                # print(gc_peak.rt)
                # print(gc_peak.tic)

                # check if there is a compound candidate
                peak_group = hdf_handle.create_group(str(gc_peak.rt))
                peak_group.attrs["deconvolution"] = int(self.gcms.chromatogram_settings.use_deconvolution)

                peak_group.attrs["start_index"] = gc_peak.start_index
                peak_group.attrs["index"] = gc_peak.index
                peak_group.attrs["final_index"] = gc_peak.final_index

                peak_group.attrs["retention_index"] = gc_peak.ri
                peak_group.attrs["retention_time"] = gc_peak.rt
                peak_group.attrs["area"] = gc_peak.area

                mz = peak_group.create_dataset('mz', data=np.array(gc_peak.mass_spectrum.mz_exp), dtype="f8")
                abundance = peak_group.create_dataset('abundance', data=np.array(gc_peak.mass_spectrum.abundance), dtype="f8")

                if gc_peak:

                    if output_score_method == 'highest_sim_score':
                        compound_obj = gc_peak.highest_score_compound
                        add_compound(gc_peak, compound_obj)

                    elif output_score_method == 'highest_ss':
                        compound_obj = gc_peak.highest_ss_compound
                        add_compound(gc_peak, compound_obj)

                    else:

                        for compound_obj in gc_peak:
                            add_compound(gc_peak, compound_obj)

    def get_data_stats(self, gcms):

        matched_peaks = gcms.matched_peaks
        no_matched_peaks = gcms.no_matched_peaks
        unique_metabolites = gcms.unique_metabolites

        peak_matchs_above_0p85 = 0
        unique_peak_match_above_0p85 = 0
        for match_peak in matched_peaks:
            gc_peak_above_85 = 0
            matches_above_85 = list(filter(lambda m: m.similarity_score >= 0.85, match_peak))
            if matches_above_85:
                peak_matchs_above_0p85 +=1
            if len(matches_above_85) == 1:
                unique_peak_match_above_0p85 += 1

        data_stats = {}
        data_stats['average_signal_noise'] = "ni"
        data_stats['chromatogram_dynamic_range'] = gcms.dynamic_range
        data_stats['total_number_peaks'] = len(gcms)
        data_stats['total_peaks_matched'] = len(matched_peaks)
        data_stats['total_peaks_without_matches'] = len(no_matched_peaks)
        data_stats['total_matches_above_similarity_score_0.85'] = peak_matchs_above_0p85
        data_stats['single_matches_above_similarity_score_0.85'] = unique_peak_match_above_0p85
        data_stats['unique_metabolites'] = len(unique_metabolites)

        return data_stats

    def get_calibration_stats(self, gcms, id_label):

        calibration_parameters = {}

        calibration_parameters['calibration_rt_ri_pairs_ref'] = gcms.ri_pairs_ref
        calibration_parameters['data_url'] = str(gcms.cal_file_path)
        calibration_parameters['has_input'] = id_label + corems_md5(gcms.cal_file_path)
        calibration_parameters['data_name'] = str(gcms.cal_file_path.stem)
        calibration_parameters['calibration_method'] = ""

        return calibration_parameters

    def get_blank_stats(self, gcms):

        blank_parameters = {}

        blank_parameters['data_name'] = "ni"
        blank_parameters['blank_id'] = "ni"
        blank_parameters['data_url'] = "ni"
        blank_parameters['has_input'] = "ni"
        blank_parameters['common_features_to_blank'] = "ni"

        return blank_parameters

    def get_instrument_metadata(self, gcms):

        instrument_metadata = {}

        instrument_metadata['analyzer'] = gcms.analyzer
        instrument_metadata['instrument_label'] = gcms.instrument_label
        instrument_metadata['instrument_id'] = uuid.uuid4().hex

        return instrument_metadata

    def get_data_metadata(self, gcms, id_label, output_path):

        if isinstance(output_path, str):
            output_path = Path(output_path)

        paramaters_path = output_path.with_suffix('.json')

        if paramaters_path.exists():
            with paramaters_path.open() as current_param:
<<<<<<< HEAD
                metadata = json.load(current_param)
                data_metadata = metadata.get('Data')
        else:
=======
                output_parameters_dict = json.load(current_param)

        else:
            output_parameters_dict = {}
      
            output_parameters_dict['sample_name'] = []
            output_parameters_dict['sample_id'] = []
            output_parameters_dict['input_data'] = []
            output_parameters_dict['input_data_id'] = []
>>>>>>> 4f4f40b6

            data_metadata = {}  
            data_metadata['data_name'] = []
            data_metadata['input_data_url'] = []
            data_metadata['has_input'] = []

        data_metadata['data_name'].append(gcms.sample_name)
        data_metadata['input_data_url'].append(str(gcms.file_location))
        data_metadata['has_input'].append(id_label + corems_md5(gcms.file_location))

        data_metadata['output_data_name'] = str(output_path.stem)
        data_metadata['output_data_url'] = str(output_path)
        data_metadata['has_output'] = id_label + corems_md5(output_path)

        return data_metadata

    def get_parameters_json(self, gcms, id_label, output_path):

        output_parameters_dict = {}
        output_parameters_dict['Data'] = self.get_data_metadata(gcms, id_label, output_path)
        output_parameters_dict["Stats"] = self.get_data_stats(gcms)
        output_parameters_dict["Calibration"] = self.get_calibration_stats(gcms, id_label)
        output_parameters_dict["Blank"] = self.get_blank_stats(gcms)
        output_parameters_dict["Instrument"] = self.get_instrument_metadata(gcms)
        corems_dict_setting = parameter_to_dict.get_dict_data_gcms(gcms)
        corems_dict_setting['corems_version'] = __version__
        output_parameters_dict["CoreMSParameters"] = corems_dict_setting
        output_parameters_dict["has_metabolite"] = gcms.metabolites_data
        output = json.dumps(output_parameters_dict, sort_keys=False, indent=4, separators=(',', ': '))

        return output

<<<<<<< HEAD
    def write_settings(self, output_path, gcms, id_label="emsl:"):
=======
    def write_settings(self, output_path, gcms, id_label="corems:"):
>>>>>>> 4f4f40b6

        output = self.get_parameters_json(gcms, id_label, output_path)

        with open(output_path.with_suffix('.json'), 'w', encoding='utf8', ) as outfile:

            outfile.write(output)

    def get_list_dict_data(self, gcms, include_no_match=True, no_match_inline=False) :

        output_score_method = gcms.molecular_search_settings.output_score_method

        dict_data_list = []

        def add_match_dict_data():

            derivatization = "{}:{}:{}".format(compound_obj.classify, compound_obj.derivativenum, compound_obj.derivatization)
            out_dict = {'Sample name': gcms.sample_name,
                        'Peak Index': gcpeak_index,
                        'Retention Time': gc_peak.rt,
                        'Retention Time Ref': compound_obj.rt,
                        'Peak Height': gc_peak.tic,
                        'Peak Area': gc_peak.area,
                        'Retention index': gc_peak.ri,
                        'Retention index Ref': compound_obj.ri,
                        'Retention Index Score': compound_obj.ri_score,
                        'Spectral Similarity Score': compound_obj.spectral_similarity_score,
                        'Similarity Score': compound_obj.similarity_score,
<<<<<<< HEAD
                        'Compound Name': compound_obj.name,
                        "Chebi ID": compound_obj.metadata.chebi,
                        "Kegg Compound ID": compound_obj.metadata.kegg,
                        "Inchi": compound_obj.metadata.inchi,
                        "Inchi Key": compound_obj.metadata.inchikey,
                        "Smiles": compound_obj.metadata.smiles,
                        "Molecular Formula": compound_obj.formula,
                        "IUPAC Name": compound_obj.metadata.iupac_name,
                        "Traditional Name": compound_obj.metadata.traditional_name,
                        "Common Name": compound_obj.metadata.common_name,
                        'Derivatization': derivatization,
=======
                        'Compound Name': compound_obj.name
>>>>>>> 4f4f40b6
                        }

            if self.gcms.molecular_search_settings.exploratory_mode:

                out_dict.update({
<<<<<<< HEAD
                    'Weighted Cosine Correlation': compound_obj.spectral_similarity_scores.get("weighted_cosine_correlation"),
                    'Cosine Correlation': compound_obj.spectral_similarity_scores.get("cosine_correlation"),
                    'Stein Scott Similarity': compound_obj.spectral_similarity_scores.get("stein_scott_similarity"),
                    'Pearson Correlation': compound_obj.spectral_similarity_scores.get("pearson_correlation"),
                    'Spearman Correlation': compound_obj.spectral_similarity_scores.get("spearman_correlation"),
                    'Kendall Tau Correlation': compound_obj.spectral_similarity_scores.get("kendall_tau_correlation"),
=======
                    'Weighted Cosine Correlation': compound_obj.spectral_similarity_scores.get("weighted_cosine_correlation"), 
                    'Cosine Correlation': compound_obj.spectral_similarity_scores.get("cosine_correlation"), 
                    'Stein Scott Similarity': compound_obj.spectral_similarity_scores.get("stein_scott_similarity"), 
                    'Stein Scott Similarity Nist': compound_obj.spectral_similarity_scores.get("stein_scott_similarity_nist"),                     
                    'Pearson Correlation': compound_obj.spectral_similarity_scores.get("pearson_correlation"), 
                    'Spearman Correlation': compound_obj.spectral_similarity_scores.get("spearman_correlation"), 
                    'Kendall Tau Correlation': compound_obj.spectral_similarity_scores.get("kendall_tau_correlation"), 
>>>>>>> 4f4f40b6
                    'DFT Correlation': compound_obj.spectral_similarity_scores.get("dft_correlation"),
                    'DWT Correlation': compound_obj.spectral_similarity_scores.get("dwt_correlation"),
                    'Euclidean Distance': compound_obj.spectral_similarity_scores.get("euclidean_distance"),
                    'Manhattan Distance': compound_obj.spectral_similarity_scores.get("manhattan_distance"),
                    'Jaccard Distance': compound_obj.spectral_similarity_scores.get("jaccard_distance")
                })
<<<<<<< HEAD

=======
                
>>>>>>> 4f4f40b6
                for method in methods_name:

                    out_dict[methods_name.get(method)] = compound_obj.spectral_similarity_scores.get(method)

            dict_data_list.append(out_dict)

        def add_no_match_dict_data():

            dict_data_list.append({'Sample name': gcms.sample_name,
<<<<<<< HEAD
                                   'Peak Index': gcpeak_index,
                                   'Retention Time': gc_peak.rt,
                                   'Peak Height': gc_peak.tic,
                                   'Peak Area': gc_peak.area,
                                   'Retention index': gc_peak.ri,
                                   })
=======
                                    'Peak Index': gcpeak_index,
                                    'Retention Time': gc_peak.rt,
                                    'Peak Height': gc_peak.tic,
                                    'Peak Area': gc_peak.area,
                                    'Retention index': gc_peak.ri,
                                  })
>>>>>>> 4f4f40b6

        for gcpeak_index, gc_peak in enumerate(gcms.sorted_gcpeaks):

            # check if there is a compound candidate
            if gc_peak:

                if output_score_method == 'highest_sim_score':
                    compound_obj = gc_peak.highest_score_compound
                    add_match_dict_data()

                elif output_score_method == 'highest_ss':

                    compound_obj = gc_peak.highest_ss_compound
                    add_match_dict_data()

                else:
                    for compound_obj in gc_peak:
                        add_match_dict_data()  # add monoisotopic peak

            else:
                # include not_match
                if include_no_match and no_match_inline:
                    add_no_match_dict_data()

        if include_no_match and not no_match_inline:
            for gcpeak_index, gc_peak in enumerate(gcms.sorted_gcpeaks):
                if not gc_peak:
                    add_no_match_dict_data()

        return dict_data_list


class HighResMassSpectraExport(HighResMassSpecExport):
    '''

    '''
    def __init__(self, out_file_path, mass_spectra, output_type='excel'):
        '''
        output_type: str
            'excel', 'csv', 'hdf5' or 'pandas'
        '''

        self.output_file = Path(out_file_path)

        self.dir_loc = Path(out_file_path + ".corems")

        self.dir_loc.mkdir(exist_ok=True)

        # 'excel', 'csv' or 'pandas'
        self._output_type = output_type

        self.mass_spectra = mass_spectra

        self._init_columns()

    def get_pandas_df(self):

        list_df = []

        for mass_spectrum in self.mass_spectra:

            columns = self.columns_label + self.get_all_used_atoms_in_order(mass_spectrum)

            dict_data_list = self.get_list_dict_data(mass_spectrum)

            df = DataFrame(dict_data_list, columns=columns)

            scan_number = mass_spectrum.scan_number

            df.name = str(self.output_file) + '_' + str(scan_number)

            list_df.append(df)

        return list_df

    def to_pandas(self, write_metadata=True):

        for mass_spectrum in self.mass_spectra:

            columns = self.columns_label + self.get_all_used_atoms_in_order(mass_spectrum)

            dict_data_list = self.get_list_dict_data(mass_spectrum)

            df = DataFrame(dict_data_list, columns=columns)

            scan_number = mass_spectrum.scan_number

            out_filename = Path("%s_scan%s%s" % (self.output_file, str(scan_number), '.pkl'))

            df.to_pickle(self.dir_loc / out_filename)

            if write_metadata:
                self.write_settings(self.dir_loc / out_filename.with_suffix(''), mass_spectrum)

    def to_excel(self, write_metadata=True):

        for mass_spectrum in self.mass_spectra:

            columns = self.columns_label + self.get_all_used_atoms_in_order(mass_spectrum)

            dict_data_list = self.get_list_dict_data(mass_spectrum)

            df = DataFrame(dict_data_list, columns=columns)

            scan_number = mass_spectrum.scan_number

            out_filename = Path("%s_scan%s%s" % (self.output_file, str(scan_number), '.xlsx'))

            df.to_excel(self.dir_loc / out_filename)

            if write_metadata:
                self.write_settings(self.dir_loc / out_filename.with_suffix(''), mass_spectrum)

    def to_csv(self, write_metadata=True):

        import csv

        for mass_spectrum in self.mass_spectra:

            columns = self.columns_label + self.get_all_used_atoms_in_order(mass_spectrum)

            scan_number = mass_spectrum.scan_number

            dict_data_list = self.get_list_dict_data(mass_spectrum)

            out_filename = Path("%s_scan%s%s" % (self.output_file, str(scan_number), '.csv'))

            with open(self.dir_loc / out_filename, 'w', newline='') as csvfile:
                writer = csv.DictWriter(csvfile, fieldnames=columns)
                writer.writeheader()
                for data in dict_data_list:
                    writer.writerow(data)

            if write_metadata:
                self.write_settings(self.dir_loc / out_filename.with_suffix(''), mass_spectrum)                    

    def get_mass_spectra_attrs(self, mass_spectra):

        dict_ms_attrs = {}
        dict_ms_attrs['analyzer'] = self.mass_spectra.analyzer
        dict_ms_attrs['instrument_label'] = self.mass_spectra.instrument_label
        dict_ms_attrs['sample_name'] = self.mass_spectra.sample_name

        return json.dumps(dict_ms_attrs, sort_keys=False, indent=4, separators=(',', ': '))

    def to_hdf(self):

        import h5py
        import json
        from numpy import array
        from datetime import datetime, timezone

        with h5py.File(self.output_file.with_suffix('.hdf5'), 'a') as hdf_handle:

            if not hdf_handle.attrs.get('date_utc'):

                timenow = str(datetime.now(timezone.utc).strftime("%d/%m/%Y %H:%M:%S %Z"))
                hdf_handle.attrs['date_utc'] = timenow
                hdf_handle.attrs['filename'] = self.mass_spectra.file_location.name
                hdf_handle.attrs['data_structure'] = 'mass_spectra'
                hdf_handle.attrs['analyzer'] = self.mass_spectra.analyzer
                hdf_handle.attrs['instrument_label'] = self.mass_spectra.instrument_label
                hdf_handle.attrs['sample_name'] = self.mass_spectra.sample_name

            for mass_spectrum in self.mass_spectra:

                list_results = self.list_dict_to_list(mass_spectrum, is_hdf5=True)

                dict_ms_attrs = self.get_mass_spec_attrs(mass_spectrum)

                setting_dicts = parameter_to_dict.get_dict_data_ms(mass_spectrum)

                columns_labels = json.dumps(self.columns_label + self.get_all_used_atoms_in_order(mass_spectrum))

                group_key = str(mass_spectrum.scan_number)

                if group_key not in hdf_handle.keys():

                    scan_group = hdf_handle.create_group(str(mass_spectrum.scan_number))

                    if list(mass_spectrum.abundance_profile):

                        mz_abun_array = concatenate((mass_spectrum.abundance_profile, mass_spectrum.mz_exp_profile), axis=0)

                        raw_ms_dataset = scan_group.create_dataset('raw_ms', data=mz_abun_array, dtype="f8")

                    else:
                        # create empy dataset for missing raw data
                        raw_ms_dataset = scan_group.create_dataset('raw_ms', dtype="f8")

                    raw_ms_dataset.attrs['MassSpecAttrs'] = json.dumps(dict_ms_attrs, sort_keys=False, indent=4, separators=(',', ': '))

                    if isinstance(mass_spectrum, MassSpecfromFreq):
                        raw_ms_dataset.attrs['TransientSetting'] = json.dumps(setting_dicts.get('TransientSetting'), sort_keys=False, indent=4, separators=(',', ': '))

                else:

                    scan_group = hdf_handle.get(group_key)

                    # if there is not processed data len = 0, otherwise len() will return next index
                index_processed_data = str(len(scan_group.keys()))

                timenow = str(datetime.now(timezone.utc).strftime("%d/%m/%Y %H:%M:%S %Z"))

                processed_dset = scan_group.create_dataset(index_processed_data, data=list_results)

                processed_dset.attrs['date_utc'] = timenow

                processed_dset.attrs['ColumnsLabels'] = columns_labels

                processed_dset.attrs['MoleculaSearchSetting'] = json.dumps(setting_dicts.get('MoleculaSearch'), sort_keys=False, indent=4, separators=(',', ': '))

                processed_dset.attrs['MassSpecPeakSetting'] = json.dumps(setting_dicts.get('MassSpecPeak'), sort_keys=False, indent=4, separators=(',', ': '))

                processed_dset.attrs['MassSpectrumSetting'] = json.dumps(setting_dicts.get('MassSpectrum'), sort_keys=False, indent=4, separators=(',', ': '))<|MERGE_RESOLUTION|>--- conflicted
+++ resolved
@@ -50,14 +50,13 @@
                    ]
 
         if self.gcms.molecular_search_settings.exploratory_mode:
-<<<<<<< HEAD
 
             columns.extend(['Weighted Cosine Correlation',
                             'Cosine Correlation',
                             'Stein Scott Similarity',
                             'Pearson Correlation',
                             'Spearman Correlation',
-                            'Kendall Tau Correlation', 
+                            'Kendall Tau Correlation',
                             'Euclidean Distance',
                             'Manhattan Distance',
                             'Jaccard Distance',
@@ -68,27 +67,6 @@
 
         return columns
 
-=======
-                
-                columns.extend(['Weighted Cosine Correlation',
-                                'Cosine Correlation',
-                                'Stein Scott Similarity',
-                                'Stein Scott Similarity Nist',
-                                'Pearson Correlation',
-                                'Spearman Correlation',
-                                'Kendall Tau Correlation', 
-                                'Euclidean Distance',
-                                'Manhattan Distance',
-                                'Jaccard Distance',
-                                'DWT Correlation',
-                                'DFT Correlation' ])
-
-                columns.extend(list(methods_name.values()))
-                                                
-        
-        return columns        
-    
->>>>>>> 4f4f40b6
     def get_pandas_df(self, id_label="corems:"):
 
         columns = self._init_columns()
@@ -109,15 +87,9 @@
 
         return json.dumps(dict_data_list, sort_keys=False, indent=4, separators=(',', ': '))
 
-<<<<<<< HEAD
     def to_pandas(self, write_metadata=True, id_label="corems:"):
 
         columns = self._init_columns()
-=======
-    def to_pandas(self, id_label="corems:"):
-
-        columns = self._init_columns() 
->>>>>>> 4f4f40b6
 
         dict_data_list = self.get_list_dict_data(self.gcms)
 
@@ -125,16 +97,10 @@
 
         df.to_pickle(self.output_file.with_suffix('.pkl'))
 
-<<<<<<< HEAD
         if write_metadata:
             self.write_settings(self.output_file.with_suffix('.pkl'), self.gcms, id_label="corems:")
 
     def to_excel(self, write_mode='a', write_metadata=True, id_label="corems:"):
-=======
-        self.write_settings(self.output_file, self.gcms, id_label="corems:")
-
-    def to_excel(self, write_mode='w', id_label="corems:"):
->>>>>>> 4f4f40b6
 
         out_put_path = self.output_file.with_suffix('.xlsx')
 
@@ -166,11 +132,6 @@
 
     def to_csv(self, separate_output=False, write_mode="w", write_metadata=True, id_label="corems:"):
 
-<<<<<<< HEAD
-=======
-    def to_csv(self, separate_output=False, id_label="corems:"):
-
->>>>>>> 4f4f40b6
         if separate_output:
             # set write mode to write
             # this mode will overwrite the file without warning
@@ -178,15 +139,9 @@
         else:
             # set write mode to append
             write_mode = 'a'
-<<<<<<< HEAD
 
         columns = self._init_columns()
 
-=======
-        
-        columns = self._init_columns() 
-        
->>>>>>> 4f4f40b6
         dict_data_list = self.get_list_dict_data(self.gcms)
 
         out_put_path = self.output_file.with_suffix('.csv')
@@ -212,12 +167,8 @@
         # save sample at a time
         def add_compound(gc_peak, compound_obj):
 
-<<<<<<< HEAD
             modifier = compound_obj.classify if compound_obj.classify else ""
             compound_group = peak_group.create_group(compound_obj.name.replace('/', '') + " " + modifier)
-=======
-            compound_group = peak_group.create_group(compound_obj.name.replace('/', ''))
->>>>>>> 4f4f40b6
             compound_group.attrs["retention_time"] = compound_obj.rt
             compound_group.attrs["retention_index"] = compound_obj.ri
             compound_group.attrs["retention_index_score"] = compound_obj.ri_score
@@ -374,21 +325,9 @@
 
         if paramaters_path.exists():
             with paramaters_path.open() as current_param:
-<<<<<<< HEAD
                 metadata = json.load(current_param)
                 data_metadata = metadata.get('Data')
         else:
-=======
-                output_parameters_dict = json.load(current_param)
-
-        else:
-            output_parameters_dict = {}
-      
-            output_parameters_dict['sample_name'] = []
-            output_parameters_dict['sample_id'] = []
-            output_parameters_dict['input_data'] = []
-            output_parameters_dict['input_data_id'] = []
->>>>>>> 4f4f40b6
 
             data_metadata = {}  
             data_metadata['data_name'] = []
@@ -421,11 +360,7 @@
 
         return output
 
-<<<<<<< HEAD
     def write_settings(self, output_path, gcms, id_label="emsl:"):
-=======
-    def write_settings(self, output_path, gcms, id_label="corems:"):
->>>>>>> 4f4f40b6
 
         output = self.get_parameters_json(gcms, id_label, output_path)
 
@@ -433,7 +368,7 @@
 
             outfile.write(output)
 
-    def get_list_dict_data(self, gcms, include_no_match=True, no_match_inline=False) :
+    def get_list_dict_data(self, gcms, include_no_match=True, no_match_inline=False):
 
         output_score_method = gcms.molecular_search_settings.output_score_method
 
@@ -453,7 +388,6 @@
                         'Retention Index Score': compound_obj.ri_score,
                         'Spectral Similarity Score': compound_obj.spectral_similarity_score,
                         'Similarity Score': compound_obj.similarity_score,
-<<<<<<< HEAD
                         'Compound Name': compound_obj.name,
                         "Chebi ID": compound_obj.metadata.chebi,
                         "Kegg Compound ID": compound_obj.metadata.kegg,
@@ -465,41 +399,23 @@
                         "Traditional Name": compound_obj.metadata.traditional_name,
                         "Common Name": compound_obj.metadata.common_name,
                         'Derivatization': derivatization,
-=======
-                        'Compound Name': compound_obj.name
->>>>>>> 4f4f40b6
                         }
 
             if self.gcms.molecular_search_settings.exploratory_mode:
 
                 out_dict.update({
-<<<<<<< HEAD
                     'Weighted Cosine Correlation': compound_obj.spectral_similarity_scores.get("weighted_cosine_correlation"),
                     'Cosine Correlation': compound_obj.spectral_similarity_scores.get("cosine_correlation"),
                     'Stein Scott Similarity': compound_obj.spectral_similarity_scores.get("stein_scott_similarity"),
                     'Pearson Correlation': compound_obj.spectral_similarity_scores.get("pearson_correlation"),
                     'Spearman Correlation': compound_obj.spectral_similarity_scores.get("spearman_correlation"),
                     'Kendall Tau Correlation': compound_obj.spectral_similarity_scores.get("kendall_tau_correlation"),
-=======
-                    'Weighted Cosine Correlation': compound_obj.spectral_similarity_scores.get("weighted_cosine_correlation"), 
-                    'Cosine Correlation': compound_obj.spectral_similarity_scores.get("cosine_correlation"), 
-                    'Stein Scott Similarity': compound_obj.spectral_similarity_scores.get("stein_scott_similarity"), 
-                    'Stein Scott Similarity Nist': compound_obj.spectral_similarity_scores.get("stein_scott_similarity_nist"),                     
-                    'Pearson Correlation': compound_obj.spectral_similarity_scores.get("pearson_correlation"), 
-                    'Spearman Correlation': compound_obj.spectral_similarity_scores.get("spearman_correlation"), 
-                    'Kendall Tau Correlation': compound_obj.spectral_similarity_scores.get("kendall_tau_correlation"), 
->>>>>>> 4f4f40b6
                     'DFT Correlation': compound_obj.spectral_similarity_scores.get("dft_correlation"),
                     'DWT Correlation': compound_obj.spectral_similarity_scores.get("dwt_correlation"),
                     'Euclidean Distance': compound_obj.spectral_similarity_scores.get("euclidean_distance"),
                     'Manhattan Distance': compound_obj.spectral_similarity_scores.get("manhattan_distance"),
                     'Jaccard Distance': compound_obj.spectral_similarity_scores.get("jaccard_distance")
                 })
-<<<<<<< HEAD
-
-=======
-                
->>>>>>> 4f4f40b6
                 for method in methods_name:
 
                     out_dict[methods_name.get(method)] = compound_obj.spectral_similarity_scores.get(method)
@@ -509,21 +425,12 @@
         def add_no_match_dict_data():
 
             dict_data_list.append({'Sample name': gcms.sample_name,
-<<<<<<< HEAD
                                    'Peak Index': gcpeak_index,
                                    'Retention Time': gc_peak.rt,
                                    'Peak Height': gc_peak.tic,
                                    'Peak Area': gc_peak.area,
                                    'Retention index': gc_peak.ri,
                                    })
-=======
-                                    'Peak Index': gcpeak_index,
-                                    'Retention Time': gc_peak.rt,
-                                    'Peak Height': gc_peak.tic,
-                                    'Peak Area': gc_peak.area,
-                                    'Retention index': gc_peak.ri,
-                                  })
->>>>>>> 4f4f40b6
 
         for gcpeak_index, gc_peak in enumerate(gcms.sorted_gcpeaks):
 
