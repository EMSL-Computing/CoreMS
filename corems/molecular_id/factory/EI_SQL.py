--- conflicted
+++ resolved
@@ -28,8 +28,6 @@
     chebi = Column(String, nullable=True)
     smiles = Column(String, nullable=True)
     kegg = Column(String, nullable=True)
-<<<<<<< HEAD
-
     iupac_name = Column(String, nullable=True)
     traditional_name = Column(String, nullable=True)
     common_name = Column(String, nullable=True)
@@ -37,15 +35,6 @@
     data_id = Column(Integer, ForeignKey('molecularData.id'))
     data = relationship("LowResolutionEICompound", back_populates="metadatar")
 
-=======
-    iupac_name = Column(String, nullable=True)
-    traditional_name = Column(String, nullable=True)
-    common_name = Column(String, nullable=True)
-
-    data_id = Column(Integer, ForeignKey('molecularData.id'))
-    data = relationship("LowResolutionEICompound", back_populates="metadatar")
-
->>>>>>> 10dff907
 class LowResolutionEICompound(Base):
 
     __tablename__ = 'molecularData'
