--- conflicted
+++ resolved
@@ -28,17 +28,6 @@
     chebi = Column(String, nullable=True)
     smiles = Column(String, nullable=True)
     kegg = Column(String, nullable=True)
-
-<<<<<<< HEAD
-        self.similarity_score = None
-        self.ri_score = None
-        self.spectral_similarity_score = None
-        self.spectral_similarity_scores = {}
-
-class LowResolutionEICompound(Base):  
-    
-    __tablename__ = 'pnnl_lowres_gcms_compounds'
-=======
     iupac_name = Column(String, nullable=True)
     traditional_name = Column(String, nullable=True)
     common_name = Column(String, nullable=True)
@@ -51,7 +40,6 @@
     __tablename__ = 'molecularData'
 
     id = Column(Integer, primary_key=True)
->>>>>>> 371c6dc4
 
     name = Column(String, nullable=False)
     classify = Column(String, nullable=True)
@@ -268,14 +256,6 @@
         min_rt, max_rt = min_max_rt
 
         compounds = self.session.query(LowResolutionEICompound).filter(LowResolutionEICompound.name.in_(compound_names)).filter(
-<<<<<<< HEAD
-                                       LowResolutionEICompound.rt >= min_rt,
-                                       LowResolutionEICompound.rt <= max_rt,
-                                       )
-
-        # self.session.query.select(LowResolutionEICompound).where(between(LowResolutionEICompound.ri, min_ri, max_ri))    
-        x = [self.row_to_dict(compound) for compound in compounds]
-=======
                                         LowResolutionEICompound.rt >= min_rt,
                                         LowResolutionEICompound.rt <= max_rt,
                                         )
@@ -283,7 +263,6 @@
         #self.session.query.select(LowResolutionEICompound).where(between(LowResolutionEICompound.ri, min_ri, max_ri))    
         # x = [self.row_to_dict(compound) for compound in compounds]
         
->>>>>>> 371c6dc4
         return [self.row_to_dict(compound) for compound in compounds]
 
     def query_min_max_ri_and_rt(self, min_max_ri, min_max_rt, ):
