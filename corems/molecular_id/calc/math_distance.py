--- conflicted
+++ resolved
@@ -681,11 +681,7 @@
         \sum_{i}(y_{i} - v_{i}) ln(\frac{y_{i}}{v_{i}})
     """
 
-<<<<<<< HEAD
-    return np.sum((y - v) * np.log(y / v))
-=======
     return np.sum((v - y) * np.log(v / y))
->>>>>>> 4f4f40b6
 
 def jensen_shannon_index(v, y):
     r"""
@@ -707,11 +703,7 @@
         \sum_{i}y_{i}ln(\frac{2y_{i}}{y_{i} + v_{i}})
     """
 
-<<<<<<< HEAD
-    return np.sum(y * np.log((2 * y) / (y + v)))
-=======
     return np.sum(v * np.log((2 * v) / (y + v)))
->>>>>>> 4f4f40b6
 
 """added by Chae"""
 def topsoe_distance(v, y):
