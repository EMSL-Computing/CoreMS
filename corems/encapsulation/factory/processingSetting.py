__author__ = 'Yuri E. Corilo'
__date__ = 'Jul 02, 2019'

import dataclasses
import os
from typing import List, Dict

from corems.encapsulation.constant import Atoms, Labels

@dataclasses.dataclass
class TransientSetting:

    implemented_apodization_function: tuple = ('Hamming', 'Hanning', 'Blackman')
    apodization_method: str = 'Hanning'
    number_of_truncations: int = 0
    number_of_zero_fills: int = 1

    def __post_init__(self):

        # enforce datatype
        for field in dataclasses.fields(self):
            value = getattr(self, field.name)
            if not isinstance(value, field.type):

                value = field.type(value)
                setattr(self, field.name, value)

@dataclasses.dataclass
class DataInputSetting:

<<<<<<< HEAD
    # add to this dict the VALUES to match your labels, THE ORDER WON"T MATTER
    # "column_translate" : {"m/z":"m/z", "Resolving Power":"Resolving Power", "Abundance":"Abundance" , "S/N":"S/N"}
=======
    # add to this dict the VALUES to match your labels, THE ORDER WON'T MATTER
    # 'column_translate' : {'m/z':'m/z', 'Resolving Power':'Resolving Power', 'Abundance':'Abundance' , 'S/N':'S/N'}
>>>>>>> 4f4f40b6
    header_translate: dict = dataclasses.field(default_factory=dict)

    def __post_init__(self):

        self.header_translate = {'m/z': Labels.mz, 
<<<<<<< HEAD
                                 "mOz": Labels.mz,
                                 "Mass": Labels.mz,
                                 "Resolving Power": "Resolving Power",
                                 "Res.": Labels.rp,
                                 "Intensity": Labels.abundance,
                                 "I": Labels.abundance,
                                 "Abundance": Labels.abundance,
                                 "Signal/Noise": Labels.s2n,
                                 "S/N": Labels.s2n,
                                 "abs_abu": Labels.abundance,
                                 "sn": Labels.s2n,
                                 "resolution": Labels.rp}
=======
                                 'mOz': Labels.mz,
                                 'Mass': Labels.mz,
                                 'Resolving Power': 'Resolving Power',
                                 'Res.': Labels.rp,
                                 'Intensity': Labels.abundance,
                                 'I': Labels.abundance,
                                 'Abundance': Labels.abundance,
                                 'Signal/Noise': Labels.s2n,
                                 'S/N': Labels.s2n,
                                 'abs_abu': Labels.abundance,
                                 'sn': Labels.s2n,
                                 'resolution': Labels.rp}
>>>>>>> 4f4f40b6

    def add_mz_label(self, label):

        self.header_translate[label] = Labels.mz

    def add_peak_height_label(self, label):

        self.header_translate[label] = Labels.abundance

    def add_sn_label(self, label):

        self.header_translate[label] = Labels.s2n

    def add_resolving_power_label(self, label):

        self.header_translate[label] = Labels.rp

@dataclasses.dataclass
class LiqChromatographSetting:
    start_scan: int = 1
    final_scan: int = 7

    def __post_init__(self):
        # enforce datatype
        for field in dataclasses.fields(self):
            value = getattr(self, field.name)
            if not isinstance(value, field.type):

                value = field.type(value)
                setattr(self, field.name, value)

@dataclasses.dataclass
class MassSpectrumSetting:

    threshold_method: str = 'relative_abundance'

    implemented_noise_threshold_methods: tuple = ('auto', 'signal_noise', 'relative_abundance')

    noise_threshold_std: int = 6

    s2n_threshold: float = 4

    relative_abundance_threshold: float = 6  # from 0-100

    min_noise_mz: float = 100.0
    max_noise_mz: float = 1200.0
<<<<<<< HEAD

    min_picking_mz: float = 100.0
    max_picking_mz: float = 1200.0

=======

    min_picking_mz: float = 100.0
    max_picking_mz: float = 1200.0

>>>>>>> 4f4f40b6
    calib_minimize_method: str = 'Powell'
    calib_pol_order: int = 2
    max_calib_ppm_error: float = 1.0
    min_calib_ppm_error: float = -1.0
    calib_sn_threshold: float = 2.0

    do_calibration: bool = True

    def __post_init__(self):
        # enforce datatype
        for field in dataclasses.fields(self):
            value = getattr(self, field.name)
            if not isinstance(value, field.type):

                value = field.type(value)
                setattr(self, field.name, value)


@dataclasses.dataclass
class MassSpecPeakSetting:

    kendrick_base: Dict = dataclasses.field(default_factory=dict)

    # kendrick_base : Dict =  {'C': 1, 'H':2}

    peak_min_prominence_percent: float = 1  # 1-100 % used for peak detection

    peak_max_prominence_percent: float = 0.1  # 1-100 % used for baseline detection

    def __post_init__(self):

        # default to CH2
        if not self.kendrick_base:
            self.kendrick_base = {'C': 1, 'H': 2}
        # enforce datatype
        for field in dataclasses.fields(self):
            value = getattr(self, field.name)
            if not isinstance(value, field.type):

                value = field.type(value)
                setattr(self, field.name, value)

@dataclasses.dataclass
class GasChromatographSetting:

<<<<<<< HEAD
    use_deconvolution: bool = True
=======
    use_deconvolution: bool = False
>>>>>>> 4f4f40b6

    implemented_smooth_method: tuple = ('savgol', 'hanning', 'blackman', 'bartlett', 'flat', 'boxcar')

    smooth_window: int = 5

    smooth_method: str = 'savgol'

    savgol_pol_order: int = 2

    peak_height_max_percent: float = 10  # 1-100 % used for baseline detection use 0.1 for second_derivative and 10 for other methods
<<<<<<< HEAD

    peak_max_prominence_percent: float = 1  # 1-100 % used for baseline detection

=======

    peak_max_prominence_percent: float = 1  # 1-100 % used for baseline detection

>>>>>>> 4f4f40b6
    min_peak_datapoints: float = 5

    max_peak_width: float = 0.1

    noise_threshold_method: str = 'manual_relative_abundance'

    implemented_noise_threshold_methods: tuple = ('auto_relative_abundance', 'manual_relative_abundance', 'second_derivative')

    std_noise_threshold: int = 3

    peak_height_min_percent: float = 0.1  # 0-100 % used for peak detection

    peak_min_prominence_percent: float = 0.1  # 0-100 % used for peak detection

    eic_signal_threshold: float = 0.01  # 0-100 % used for extracted ion chromatogram peak detection

    max_rt_distance: float = 0.025  # minutes, max distance allowance hierarchical clutter

    def __post_init__(self):

        # enforce datatype
        for field in dataclasses.fields(self):
            value = getattr(self, field.name)
            if not isinstance(value, field.type):

                value = field.type(value)
                setattr(self, field.name, value)

@dataclasses.dataclass
class CompoundSearchSettings:

<<<<<<< HEAD
    url_database: str = "postgresql+psycopg2://coremsappdb:coremsapppnnl@localhost:5432/lowres" #'postgresql://postgres:labthomson0102@172.22.113.27:5432/GCMS' # 'sqlite:///db/pnnl_lowres_gcms_compounds.sqlite'
=======
    url_database: str = 'sqlite:///db/pnnl_lowres_gcms_compounds.sqlite'
>>>>>>> 4f4f40b6

    ri_search_range: float = 35

    rt_search_range: float = 1.0  # used for retention index calibration
<<<<<<< HEAD

    correlation_threshold: float = 0.5  # used for calibration, spectral similarity

    score_threshold: float = 0.3

    ri_spacing: float = 200

=======

    correlation_threshold: float = 0.5  # used for calibration, spectral similarity 

    score_threshold: float = 0.0

    ri_spacing: float = 200

>>>>>>> 4f4f40b6
    ri_std: float = 3  # in standard deviation

    ri_calibration_compound_names: List = dataclasses.field(default_factory=list)

    # calculates and export all spectral similarity methods
    exploratory_mode: bool = False

    score_methods: tuple = ('highest_sim_score', 'highest_ss')

    output_score_method: str = 'All'

    def __post_init__(self):
        # enforce datatype
<<<<<<< HEAD
        # self.url_database = os.getenv("SPECTRAL_GCMS_DATABASE_URL", 'sqlite:///db/pnnl_lowres_gcms_compounds.sqlite')
=======
        self.url_database = os.getenv('SPECTRAL_GCMS_DATABASE_URL', 'sqlite:///db/pnnl_lowres_gcms_compounds.sqlite')
>>>>>>> 4f4f40b6

        for field in dataclasses.fields(self):
            value = getattr(self, field.name)
            if not isinstance(value, field.type):

                value = field.type(value)
                setattr(self, field.name, value)

<<<<<<< HEAD
        self.ri_calibration_compound_names = ['Methyl Caprylate', 
                                              'Methyl Caprate', 
                                              'Methyl Pelargonate', 
                                              'Methyl Laurate', 
                                              'Methyl Myristate', 
                                              'Methyl Palmitate', 
                                              'Methyl Stearate', 
                                              'Methyl Eicosanoate', 
                                              'Methyl Docosanoate', 
                                              'Methyl Linocerate', 
                                              'Methyl Hexacosanoate', 
                                              'Methyl Octacosanoate', 
                                              'Methyl Triacontanoate']
=======
        self.ri_calibration_compound_names = (' [C8] Methyl Caprylate [7.812]',
                                ' [C10] Methyl Caprate [10.647]',
                                ' [C9] Methyl Pelargonate [9.248]',
                                ' [C12] Methyl Laurate [13.250]',
                                ' [C14] Methyl Myristate [15.597]',
                                ' [C16] Methyl Palmitate [17.723]',
                                ' [C18] Methyl Stearate [19.663]',
                                ' [C20] Methyl Eicosanoate [21.441]',
                                ' [C22] Methyl Docosanoate [23.082]',
                                ' [C24] Methyl Linocerate [24.603]',
                                ' [C26] Methyl Hexacosanoate [26.023]',
                                ' [C28] Methyl Octacosanoate [27.349]',
                                ' [C30] Methyl Triacontanoate [28.72]')
>>>>>>> 4f4f40b6

@dataclasses.dataclass
class MolecularLookupDictSettings:

    '''
    ### DO NOT CHANGE IT! These are used to generate the database entries 

    ### DO change when creating a new application database 

    ### FOR search settings runtime and database query check use the MolecularFormulaSearchSettings class below

    ### C, H, N, O, S and P atoms are ALWAYS needed at usedAtoms
    ### if you don't want to include one of those atoms set the max and min at 0
    ### you can include any atom listed at Atoms class inside encapsulation.settings.constants module
    ### make sure to include the selected covalence at the used_atoms_valences when adding new atoms 
    ### NOTE : Adducts atoms have zero covalence
    ### NOTE : Not using static variable because this class is distributed using multiprocessing
    '''
    def __init__(self):

        self.usedAtoms = {'C': (1, 90),
                          'H': (4, 200),
                          'O': (0, 12),
                          'N': (0, 0),
                          'S': (0, 0),
                          'P': (0, 0),
                          'Cl': (0, 0),
                          }

        self.min_mz = 100

        self.max_mz = 1200

        self.min_dbe = 0

        self.max_dbe = 50

        # overwrites the dbe limits above to DBE = (C + heteroatoms) * 0.9
        self.use_pah_line_rule = False

        self.isRadical = True

        self.isProtonated = True

        self.min_op_filter = 2

        self.min_hc_filter = 0.3

        self.min_oc_filter = 1.2

        self.url_database = None

        self.db_jobs = 1

        self.used_atom_valences = {'C': 4,
                                   '13C': 4,
                                   'H': 1,
                                   'O': 2,
                                   '18O': 2,
                                   'N': 3,
                                   'S': 2,
                                   '34S': 2,
                                   'P': 3,
                                   'Cl': 1,
                                   '37Cl': 1,
                                   'Br': 1,
                                   'Na': 1,
                                   'F': 1,
                                   'K': 0,
                                   }
<<<<<<< HEAD
        
=======

>>>>>>> 4f4f40b6
@dataclasses.dataclass
class MolecularFormulaSearchSettings:

    use_isotopologue_filter: bool = False

    isotopologue_filter_threshold: float = 33

    isotopologue_filter_atoms: tuple = ('Cl', 'Br')

    use_runtime_kendrick_filter: bool = False

    use_min_peaks_filter: bool = True

    min_peaks_per_class: int = 15

    url_database: str = 'postgresql+psycopg2://coremsappdb:coremsapppnnl@localhost:5432/coremsapp'

    db_jobs: int = 3

    '''query setting'''
    ion_charge: int = -1

    min_hc_filter: float = 0.3

    max_hc_filter: float = 3

    min_oc_filter: float = 1.2

    min_op_filter: float = 2

    use_pah_line_rule: bool = False

    min_dbe: float = 0

    max_dbe: float = 40

    mz_error_score_weight: float = 0.6

    isotopologue_score_weight: float = 0.4

    # look for close shell ions [M + Adduct]+ only considers metal set in the list adduct_atoms  
    adduct_atoms_neg: tuple = ('Cl', 'Br')
<<<<<<< HEAD

    adduct_atoms_pos: tuple = ('Na', 'K')

=======

    adduct_atoms_pos: tuple = ('Na', 'K')

>>>>>>> 4f4f40b6
    score_methods: tuple = ('S_P_lowest_error', 'N_S_P_lowest_error', 'lowest_error', 'prob_score',
                            'air_filter_error', 'water_filter_error', 'earth_filter_error')

    score_method: str = 'prob_score'

<<<<<<< HEAD
    output_score_method: str = "All Candidates"
=======
    output_score_method: str = 'All Candidates'
>>>>>>> 4f4f40b6

    # depending on the polarity mode it looks for [M].+ , [M].-
    # query and automatically compile add entry if it doesn't exist

    isRadical: bool = False

    # depending on the polarity mode it looks for [M + H]+ , [M - H]+
    # query and automatically compile and push options if it doesn't exist
    isProtonated: bool = True

    isAdduct: bool = False

    usedAtoms: dict = dataclasses.field(default_factory=dict)

    ''' search setting '''

    ionization_type: str = 'ESI'

    # empirically set / needs optimization
    min_ppm_error: float = -10.0  # ppm

<<<<<<< HEAD
    # empirically set / needs optimization    
    max_ppm_error: float = 10.0  # ppm

    # empirically set / needs optimization set for isotopologue search
    min_abun_error: float = -100.0  # percentage 

    # empirically set / needs optimization set for isotopologue search
    max_abun_error: float = 100.0  # percentage 
=======
    # empirically set / needs optimization
    max_ppm_error: float = 10.0  # ppm

    # empirically set / needs optimization set for isotopologue search
    min_abun_error: float = -100.0  # percentage

    # empirically set / needs optimization set for isotopologue search
    max_abun_error: float = 100.0  # percentage
>>>>>>> 4f4f40b6

    # empirically set / needs optimization
    mz_error_range: float = 1.5

    # 'distance', 'lowest', 'symmetrical','average' 'None'
    error_method: str = 'None'

    mz_error_average: float = 0.0

    # used_atom_valences: {'C': 4, 'H':1, etc} = dataclasses.field(default_factory=dict)
    used_atom_valences: dict = dataclasses.field(default_factory=dict)

    def __post_init__(self):

<<<<<<< HEAD
        self.url_database = os.getenv("COREMS_DATABASE_URL", "sqlite:///db/molformula.db")

=======
        self.url_database = os.getenv('COREMS_DATABASE_URL', 'sqlite:///db/molformula.db')
>>>>>>> 4f4f40b6
        # enforce datatype
        for field in dataclasses.fields(self):
            value = getattr(self, field.name)
            if not isinstance(value, field.type):

                value = field.type(value)
                setattr(self, field.name, value)

        # enforce C and H if either do not exists
        if 'C' not in self.usedAtoms.keys():
<<<<<<< HEAD
            self.usedAtoms["C"] = (1, 100)
        if 'H' not in self.usedAtoms.keys():
            self.usedAtoms["H"] = (1, 200)
=======
            self.usedAtoms['C'] = (1, 100)
        if 'H' not in self.usedAtoms.keys():
            self.usedAtoms['H'] = (1, 200)
>>>>>>> 4f4f40b6

        # add cummon values
        current_used_atoms = self.used_atom_valences.keys()
        for atom in Atoms.atoms_covalence.keys():
            if atom not in current_used_atoms:
                self.used_atom_valences[atom] = Atoms.atoms_covalence.get(atom)

        '''
        self.used_atom_valences.update({'13C': 4,
                                        '18O': 2,
                                        '34S': 2,
                                        'Cl': 1,
                                        '37Cl': 1,
                                        'Br': 1,
                                        'Na': 1,
                                        'F': 1,
                                        'K': 1,
                                        })
        '''

if __name__ == '__main__':
    a = DataInputSetting()
    print(a.__dict__)<|MERGE_RESOLUTION|>--- conflicted
+++ resolved
@@ -28,32 +28,13 @@
 @dataclasses.dataclass
 class DataInputSetting:
 
-<<<<<<< HEAD
     # add to this dict the VALUES to match your labels, THE ORDER WON"T MATTER
     # "column_translate" : {"m/z":"m/z", "Resolving Power":"Resolving Power", "Abundance":"Abundance" , "S/N":"S/N"}
-=======
-    # add to this dict the VALUES to match your labels, THE ORDER WON'T MATTER
-    # 'column_translate' : {'m/z':'m/z', 'Resolving Power':'Resolving Power', 'Abundance':'Abundance' , 'S/N':'S/N'}
->>>>>>> 4f4f40b6
     header_translate: dict = dataclasses.field(default_factory=dict)
 
     def __post_init__(self):
 
         self.header_translate = {'m/z': Labels.mz, 
-<<<<<<< HEAD
-                                 "mOz": Labels.mz,
-                                 "Mass": Labels.mz,
-                                 "Resolving Power": "Resolving Power",
-                                 "Res.": Labels.rp,
-                                 "Intensity": Labels.abundance,
-                                 "I": Labels.abundance,
-                                 "Abundance": Labels.abundance,
-                                 "Signal/Noise": Labels.s2n,
-                                 "S/N": Labels.s2n,
-                                 "abs_abu": Labels.abundance,
-                                 "sn": Labels.s2n,
-                                 "resolution": Labels.rp}
-=======
                                  'mOz': Labels.mz,
                                  'Mass': Labels.mz,
                                  'Resolving Power': 'Resolving Power',
@@ -66,7 +47,6 @@
                                  'abs_abu': Labels.abundance,
                                  'sn': Labels.s2n,
                                  'resolution': Labels.rp}
->>>>>>> 4f4f40b6
 
     def add_mz_label(self, label):
 
@@ -113,17 +93,10 @@
 
     min_noise_mz: float = 100.0
     max_noise_mz: float = 1200.0
-<<<<<<< HEAD
 
     min_picking_mz: float = 100.0
     max_picking_mz: float = 1200.0
 
-=======
-
-    min_picking_mz: float = 100.0
-    max_picking_mz: float = 1200.0
-
->>>>>>> 4f4f40b6
     calib_minimize_method: str = 'Powell'
     calib_pol_order: int = 2
     max_calib_ppm_error: float = 1.0
@@ -169,11 +142,7 @@
 @dataclasses.dataclass
 class GasChromatographSetting:
 
-<<<<<<< HEAD
-    use_deconvolution: bool = True
-=======
     use_deconvolution: bool = False
->>>>>>> 4f4f40b6
 
     implemented_smooth_method: tuple = ('savgol', 'hanning', 'blackman', 'bartlett', 'flat', 'boxcar')
 
@@ -184,15 +153,9 @@
     savgol_pol_order: int = 2
 
     peak_height_max_percent: float = 10  # 1-100 % used for baseline detection use 0.1 for second_derivative and 10 for other methods
-<<<<<<< HEAD
 
     peak_max_prominence_percent: float = 1  # 1-100 % used for baseline detection
 
-=======
-
-    peak_max_prominence_percent: float = 1  # 1-100 % used for baseline detection
-
->>>>>>> 4f4f40b6
     min_peak_datapoints: float = 5
 
     max_peak_width: float = 0.1
@@ -224,32 +187,18 @@
 @dataclasses.dataclass
 class CompoundSearchSettings:
 
-<<<<<<< HEAD
-    url_database: str = "postgresql+psycopg2://coremsappdb:coremsapppnnl@localhost:5432/lowres" #'postgresql://postgres:labthomson0102@172.22.113.27:5432/GCMS' # 'sqlite:///db/pnnl_lowres_gcms_compounds.sqlite'
-=======
-    url_database: str = 'sqlite:///db/pnnl_lowres_gcms_compounds.sqlite'
->>>>>>> 4f4f40b6
+    url_database: str = "postgresql+psycopg2://coremsappdb:coremsapppnnl@localhost:5432/lowres" # 'postgresql://postgres:labthomson0102@172.22.113.27:5432/GCMS' # 'sqlite:///db/pnnl_lowres_gcms_compounds.sqlite'
 
     ri_search_range: float = 35
 
     rt_search_range: float = 1.0  # used for retention index calibration
-<<<<<<< HEAD
-
-    correlation_threshold: float = 0.5  # used for calibration, spectral similarity
-
-    score_threshold: float = 0.3
+
+    correlation_threshold: float = 0.5  # used for calibration, spectral similarity 
+
+    score_threshold: float = 0.0
 
     ri_spacing: float = 200
 
-=======
-
-    correlation_threshold: float = 0.5  # used for calibration, spectral similarity 
-
-    score_threshold: float = 0.0
-
-    ri_spacing: float = 200
-
->>>>>>> 4f4f40b6
     ri_std: float = 3  # in standard deviation
 
     ri_calibration_compound_names: List = dataclasses.field(default_factory=list)
@@ -263,20 +212,15 @@
 
     def __post_init__(self):
         # enforce datatype
-<<<<<<< HEAD
-        # self.url_database = os.getenv("SPECTRAL_GCMS_DATABASE_URL", 'sqlite:///db/pnnl_lowres_gcms_compounds.sqlite')
-=======
         self.url_database = os.getenv('SPECTRAL_GCMS_DATABASE_URL', 'sqlite:///db/pnnl_lowres_gcms_compounds.sqlite')
->>>>>>> 4f4f40b6
-
-        for field in dataclasses.fields(self):
-            value = getattr(self, field.name)
-            if not isinstance(value, field.type):
-
-                value = field.type(value)
-                setattr(self, field.name, value)
-
-<<<<<<< HEAD
+
+        for field in dataclasses.fields(self):
+            value = getattr(self, field.name)
+            if not isinstance(value, field.type):
+
+                value = field.type(value)
+                setattr(self, field.name, value)
+
         self.ri_calibration_compound_names = ['Methyl Caprylate', 
                                               'Methyl Caprate', 
                                               'Methyl Pelargonate', 
@@ -290,21 +234,6 @@
                                               'Methyl Hexacosanoate', 
                                               'Methyl Octacosanoate', 
                                               'Methyl Triacontanoate']
-=======
-        self.ri_calibration_compound_names = (' [C8] Methyl Caprylate [7.812]',
-                                ' [C10] Methyl Caprate [10.647]',
-                                ' [C9] Methyl Pelargonate [9.248]',
-                                ' [C12] Methyl Laurate [13.250]',
-                                ' [C14] Methyl Myristate [15.597]',
-                                ' [C16] Methyl Palmitate [17.723]',
-                                ' [C18] Methyl Stearate [19.663]',
-                                ' [C20] Methyl Eicosanoate [21.441]',
-                                ' [C22] Methyl Docosanoate [23.082]',
-                                ' [C24] Methyl Linocerate [24.603]',
-                                ' [C26] Methyl Hexacosanoate [26.023]',
-                                ' [C28] Methyl Octacosanoate [27.349]',
-                                ' [C30] Methyl Triacontanoate [28.72]')
->>>>>>> 4f4f40b6
 
 @dataclasses.dataclass
 class MolecularLookupDictSettings:
@@ -375,11 +304,7 @@
                                    'F': 1,
                                    'K': 0,
                                    }
-<<<<<<< HEAD
-        
-=======
-
->>>>>>> 4f4f40b6
+
 @dataclasses.dataclass
 class MolecularFormulaSearchSettings:
 
@@ -422,25 +347,15 @@
 
     # look for close shell ions [M + Adduct]+ only considers metal set in the list adduct_atoms  
     adduct_atoms_neg: tuple = ('Cl', 'Br')
-<<<<<<< HEAD
 
     adduct_atoms_pos: tuple = ('Na', 'K')
 
-=======
-
-    adduct_atoms_pos: tuple = ('Na', 'K')
-
->>>>>>> 4f4f40b6
     score_methods: tuple = ('S_P_lowest_error', 'N_S_P_lowest_error', 'lowest_error', 'prob_score',
                             'air_filter_error', 'water_filter_error', 'earth_filter_error')
 
     score_method: str = 'prob_score'
 
-<<<<<<< HEAD
-    output_score_method: str = "All Candidates"
-=======
     output_score_method: str = 'All Candidates'
->>>>>>> 4f4f40b6
 
     # depending on the polarity mode it looks for [M].+ , [M].-
     # query and automatically compile add entry if it doesn't exist
@@ -462,16 +377,6 @@
     # empirically set / needs optimization
     min_ppm_error: float = -10.0  # ppm
 
-<<<<<<< HEAD
-    # empirically set / needs optimization    
-    max_ppm_error: float = 10.0  # ppm
-
-    # empirically set / needs optimization set for isotopologue search
-    min_abun_error: float = -100.0  # percentage 
-
-    # empirically set / needs optimization set for isotopologue search
-    max_abun_error: float = 100.0  # percentage 
-=======
     # empirically set / needs optimization
     max_ppm_error: float = 10.0  # ppm
 
@@ -480,7 +385,6 @@
 
     # empirically set / needs optimization set for isotopologue search
     max_abun_error: float = 100.0  # percentage
->>>>>>> 4f4f40b6
 
     # empirically set / needs optimization
     mz_error_range: float = 1.5
@@ -495,12 +399,7 @@
 
     def __post_init__(self):
 
-<<<<<<< HEAD
-        self.url_database = os.getenv("COREMS_DATABASE_URL", "sqlite:///db/molformula.db")
-
-=======
         self.url_database = os.getenv('COREMS_DATABASE_URL', 'sqlite:///db/molformula.db')
->>>>>>> 4f4f40b6
         # enforce datatype
         for field in dataclasses.fields(self):
             value = getattr(self, field.name)
@@ -511,15 +410,9 @@
 
         # enforce C and H if either do not exists
         if 'C' not in self.usedAtoms.keys():
-<<<<<<< HEAD
-            self.usedAtoms["C"] = (1, 100)
-        if 'H' not in self.usedAtoms.keys():
-            self.usedAtoms["H"] = (1, 200)
-=======
             self.usedAtoms['C'] = (1, 100)
         if 'H' not in self.usedAtoms.keys():
             self.usedAtoms['H'] = (1, 200)
->>>>>>> 4f4f40b6
 
         # add cummon values
         current_used_atoms = self.used_atom_valences.keys()
