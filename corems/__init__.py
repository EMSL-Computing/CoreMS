--- conflicted
+++ resolved
@@ -1,9 +1,5 @@
 __author__ = 'Yuri E. Corilo'
-<<<<<<< HEAD
-__version__ = '2.2.0.beta'
-=======
 __version__ = '2.4.0.beta'
->>>>>>> f3a97345
 __doc__ = '''
 [![DOI](https://zenodo.org/badge/265072913.svg)](https://zenodo.org/badge/latestdoi/265072913)
 
@@ -352,10 +348,7 @@
 import sys
 import hashlib
 
-<<<<<<< HEAD
-=======
-
->>>>>>> f3a97345
+
 def timeit(method):
     def timed(*args, **kw):
         ts = time.time()
@@ -379,8 +372,6 @@
     def __exit__(self, exc_type, exc_val, exc_tb):
         sys.stdout.close()
         sys.stdout = self._original_stdout
-<<<<<<< HEAD
-=======
 
 def get_filenames(app=None):
 
@@ -400,7 +391,6 @@
     else:
 
         return None
->>>>>>> f3a97345
 
 def get_filename(app=None):
 
