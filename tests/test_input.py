--- conflicted
+++ resolved
@@ -11,14 +11,10 @@
 from corems.encapsulation.factory.parameters import MSParameters, reset_ms_parameters
 from corems.mass_spectra.input import rawFileReader
 from corems.mass_spectra.input.andiNetCDF import ReadAndiNetCDF
-<<<<<<< HEAD
-from corems.mass_spectra.input.brukerSolarix import ReadBruker_SolarixTransientMassSpectra
-=======
 from corems.mass_spectra.input.boosterHDF5 import ReadHDF_BoosterMassSpectra
 from corems.mass_spectra.input.brukerSolarix import (
     ReadBruker_SolarixTransientMassSpectra,
 )
->>>>>>> 551a4e56
 from corems.mass_spectra.input.massList import ReadCoremsMassSpectraText
 from corems.mass_spectrum.input.boosterHDF5 import ReadHDF_BoosterMassSpectrum
 from corems.mass_spectrum.input.coremsHDF5 import ReadCoreMSHDF_MassSpectrum
@@ -90,38 +86,11 @@
     lcms = read_lcms.get_lcms_obj()
     lcms.find_nearest_scan(0)
     lcms.scans_number
-<<<<<<< HEAD
-    lcms.set_retention_time_from_data(overwrite=True)
-    lcms.set_tic_list_from_data(overwrite=True)
-    lcms.retention_time
-    lcms.tic
-    lcms[0]
-    
-    for ms in lcms:
-        #assign mf
-        
-        for mspeak in ms:
-            #mspeak.mz_exp,mspeak.mz_abund 
-            for mf in mspeak:
-                mf.string, mf.mz_calc, mf.is_isotopologue
-                pass
-
-def test_import_transient():
-    
-    # from corems.structure.input.MidasDatFile import ReadMidasDatFile
-    # file_location = Path.cwd() / "tests/tests_data/ftms/SRFAII_20ppm_14Jul2020_IATp08_After_WebEx_1_01_54136.d/"
-    file_location = Path.cwd() / "tests/tests_data/ftms/ESI_NEG_SRFA.d"
-    
-    MSParameters.transient.apodization_method = "Hanning"
-    MSParameters.transient.number_of_truncations = 0
-    MSParameters.transient.number_of_zero_fills = 1
-=======
     lcms.set_retention_time_from_data()
     lcms.set_tic_list_from_data()
     assert lcms.retention_time[0] > 0
     assert len(lcms.tic) > 0
     assert len(lcms) > 0
->>>>>>> 551a4e56
 
     # Return the MSParameters to the default values
     reset_ms_parameters()
@@ -157,10 +126,6 @@
 
     assert mass_spectrum2.settings.noise_threshold_method == 'relative_abundance' 
     assert len(mass_spectrum2) == 0
-<<<<<<< HEAD
-
-=======
->>>>>>> 551a4e56
  
 def test_import_corems_mass_list():
     file_location = (
