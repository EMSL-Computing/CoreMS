__author__ = "Yuri E. Corilo"
__date__ = "Jul 02, 2019"


import sys

sys.path.append(".")
from pathlib import Path

from corems.encapsulation.constant import Labels
from corems.encapsulation.factory.parameters import MSParameters
from corems.mass_spectra.input import rawFileReader
from corems.mass_spectra.input.andiNetCDF import ReadAndiNetCDF
from corems.mass_spectra.input.boosterHDF5 import ReadHDF_BoosterMassSpectra
from corems.mass_spectra.input.brukerSolarix import (
    ReadBruker_SolarixTransientMassSpectra,
)
from corems.mass_spectra.input.massList import ReadCoremsMassSpectraText
from corems.mass_spectrum.input.boosterHDF5 import ReadHDF_BoosterMassSpectrum
from corems.mass_spectrum.input.coremsHDF5 import ReadCoreMSHDF_MassSpectrum
from corems.mass_spectrum.input.massList import ReadCoremsMasslist, ReadMassList
from corems.mass_spectrum.input.numpyArray import ms_from_array_profile


def test_andi_netcdf_gcms():
    file_path = (
        Path.cwd() / "tests/tests_data/gcms/" / "GCMS_FAMES_01_GCMS-01_20191023.cdf"
    )

    reader_gcms = ReadAndiNetCDF(file_path)

    reader_gcms.run()

    gcms = reader_gcms.get_gcms_obj()

    assert len(gcms.tic) > 0


def test_import_booster_mass_spectrum_hdf():
    file_path = (
        Path.cwd()
        / "tests/tests_data/ftms/"
        / "ESFA_100k_9767-13548_chB.A_re_pc_CoAddAll_mFT.h5"
    )

    booster_reader = ReadHDF_BoosterMassSpectrum(file_path, isCentroid=False)

    mass_spectrum = booster_reader.get_mass_spectrum(auto_process=True)

    assert len(mass_spectrum) > 0
    assert mass_spectrum.number_average_molecular_weight() > 0
    assert mass_spectrum.weight_average_molecular_weight() > 0
    assert round(mass_spectrum[0].mz_exp, 3) == 220.147


def test_import_booster_mass_spectra_hdf():
    file_path = (
        Path.cwd()
        / "tests/tests_data/ftms/"
        / "ESFA_100k_9767-13548_chB.A_re_pc_CoAddAll_mFT.h5"
    )

    polarity = -1

    booster_reader = ReadHDF_BoosterMassSpectra(file_path, polarity)

    booster_reader.start()
    booster_reader.join()
    mass_spectra = booster_reader.get_lcms_obj()
    assert len(mass_spectra) == 1


def test_import_lcms_from_transient():
    file_location = Path.cwd() / "tests/tests_data/ftms/" / "NEG_ESI_SRFA_Auto.d"

    MSParameters.mass_spectrum.noise_threshold_method = "log"
    MSParameters.mass_spectrum.noise_threshold_log_nsigma = 20
    MSParameters.ms_peak.peak_min_prominence_percent = 1

    read_lcms = ReadBruker_SolarixTransientMassSpectra(file_location)

    read_lcms.start()
    read_lcms.join()

    lcms = read_lcms.get_lcms_obj()
    lcms.find_nearest_scan(0)
    lcms.scans_number
    lcms.set_retention_time_from_data()
    lcms.set_tic_list_from_data()
    assert lcms.retention_time[0] > 0
    assert len(lcms.tic) > 0
    assert len(lcms) > 0


def test_import_transient(mass_spectrum_ftms):
    # This test is using the fixture mass_spectrum_ftms
    mass_spectrum_ftms.plot_profile_and_noise_threshold()
    assert len(mass_spectrum_ftms) > 0


def test_import_corems_hdf5():
    file_location = Path.cwd() / "tests/tests_data/ftms/" / "NEG_ESI_SRFA_CoreMS.hdf5"
<<<<<<< HEAD

    # TODO KRH: We should be able to remove these parameters after MR https://code.emsl.pnl.gov/mass-spectrometry/corems/-/merge_requests/122
    MSParameters.mass_spectrum.noise_threshold_method = "relative_abundance"
    MSParameters.mass_spectrum.noise_threshold_min_relative_abundance = 0.1

=======
    
    #load any type of mass list file, change the delimeter to read another type of file, i.e : "," for csv, "\t" for tabulated mass list, etc
>>>>>>> dffc59e2
    mass_list_reader = ReadCoreMSHDF_MassSpectrum(file_location)

    # Import processed mass spectrum, check that the mass spectrum is loaded correctly
    mass_spectrum = mass_list_reader.get_mass_spectrum()
<<<<<<< HEAD
    assert mass_spectrum.to_dataframe().shape[1] == 26
    assert mass_spectrum.to_dataframe().shape[0] > 0
    assert round(mass_spectrum[0].mz_exp, 0) == 576
    assert mass_spectrum[0][0].string == "C25 H20 O16"
=======
    mass_spectrum.to_dataframe()
    assert round(mass_spectrum[0].mz_exp,3) == 576.075
    assert mass_spectrum[0][0].string == 'C25 H20 O16'
    assert mass_spectrum.to_dataframe().shape == (20, 26)
    assert mass_spectrum.settings.noise_threshold_method == 'log'
    assert len(mass_spectrum) == 20

    # Import unprocessed mass spectrum, check that the mass spectrum is loaded correctly
    MSParameters.mass_spectrum.noise_threshold_method = 'relative_abundance'
    mass_spectrum2 = mass_list_reader.get_mass_spectrum(
        load_settings=False, 
        auto_process=False,
        load_molecular_formula=False
    )
    assert mass_spectrum2.settings.noise_threshold_method == 'relative_abundance' 
    assert len(mass_spectrum2) == 0

    read_lc_ms = ReadCoreMSHDF_MassSpectra(file_location)
>>>>>>> dffc59e2


def test_import_corems_mass_list():
    file_location = (
        Path.cwd() / "tests/tests_data/ftms/ESI_NEG_SRFA_COREMS_withdupes.csv"
    )

    # TODO KRH: We should be able to remove these parameters after MR https://code.emsl.pnl.gov/mass-spectrometry/corems/-/merge_requests/122
    MSParameters.mass_spectrum.noise_threshold_method = "relative_abundance"
    MSParameters.mass_spectrum.noise_threshold_min_relative_abundance = 0.1

    # load any type of mass list file, change the delimeter to read another type of file, i.e : "," for csv, "\t" for tabulated mass list, etc
    mass_list_reader = ReadCoremsMasslist(
        file_location, analyzer="ICR", instrument_label="12T"
    )

    mass_spectrum = mass_list_reader.get_mass_spectrum(loadSettings=False)
    assert mass_spectrum.to_dataframe().shape[1] == 26
    assert mass_spectrum.to_dataframe().shape[0] > 0
    assert round(mass_spectrum[0].mz_exp, 0) == 576
    assert mass_spectrum[0][0].string == "C25 H20 O16"

    file_location = Path.cwd() / "tests/tests_data/ftms/" / "NEG_ESI_SRFA_CoreMS.corems"

    read_lc_ms = ReadCoremsMassSpectraText(file_location)

    read_lc_ms.start()
    read_lc_ms.join()

    mass_spectra = read_lc_ms.get_lcms_obj()
    assert len(mass_spectra) > 0
    assert mass_spectra[0].to_dataframe().shape[0] > 0
    assert round(mass_spectra[0][0].mz_exp, 0) == 227


def test_import_thermo_profile_mass_list():
    file_location = (
        Path.cwd() / "tests/tests_data/ftms/" / "Thermo_Profile_MassList.txt"
    )

    mass_list_reader = ReadMassList(
        file_location, header_lines=7, isCentroid=False, isThermoProfile=True
    )

    polarity = +1

    mass_spectrum = mass_list_reader.get_mass_spectrum(
        polarity, auto_process=True, loadSettings=False
    )

    assert mass_spectrum.to_dataframe().shape[0] > 0
    assert round(mass_spectrum[0].mz_exp, 0) == 59


def test_import_numpy_array_profile(mass_spectrum_ftms):
    mass_spectrum_new = ms_from_array_profile(
        mz=mass_spectrum_ftms.mz_exp_profile,
        abundance=mass_spectrum_ftms.abundance_profile,
        dataname="test",
        polarity=-1,
        data_type=Labels.booster_profile,
    )

    assert mass_spectrum_new.to_dataframe().shape[0] > 0
    assert round(mass_spectrum_new[0].mz_exp, 0) == 190
    assert not mass_spectrum_new.is_centroid

    mass_spectrum_new.plot_mz_domain_profile()


def test_import_maglab_pks():
    file_location = Path.cwd() / "tests/tests_data/ftms/" / "SRFA.pks"

    mass_list_reader = ReadMassList(file_location)

    polarity = -1

    # TODO KRH: We should be able to remove these parameters after MR https://code.emsl.pnl.gov/mass-spectrometry/corems/-/merge_requests/122
    MSParameters.mass_spectrum.noise_threshold_method = "relative_abundance"
    MSParameters.mass_spectrum.noise_threshold_min_relative_abundance = 0.1

    mass_spectrum = mass_list_reader.get_mass_spectrum(polarity)

    assert mass_spectrum.to_dataframe().shape[0] > 0
    assert round(mass_spectrum[0].mz_exp, 0) == 131

<<<<<<< HEAD
=======
def test_import_xml_mass_list():

    file_location = Path.cwd() / "tests/tests_data/ftms/" / "srfa_neg_xml_example.xml"

    mass_list_reader = ReadMassList(file_location, isCentroid=True, isThermoProfile=False)
    polarity = -1

    MSParameters.mass_spectrum.noise_threshold_method = 'absolute_abundance' 
    MSParameters.mass_spectrum.noise_threshold_absolute_abundance = 1000 

    mass_spectrum = mass_list_reader.get_mass_spectrum(polarity, auto_process=True, loadSettings=False)
    # check there are lots of peaks (should be ~36k)
    assert len(mass_spectrum)>30_000
    # check the 100th peak is as expected 
    assert round(mass_spectrum.mz_exp[100],3) == 118.049


def test_import_mass_list():
>>>>>>> dffc59e2

def test_import_mass_list():
    file_location = Path.cwd() / "tests/tests_data/ftms/" / "NEG_ESI_SRFA_CoreMS.xlsx"

    mass_list_reader = ReadMassList(file_location)

    file_location = Path.cwd() / "tests/tests_data/ftms/" / "ESI_NEG_ESFA.ascii"

    mass_list_reader = ReadMassList(file_location)

    # polarity need to be set or read from the file
    polarity = -1

    # TODO KRH: We should be able to remove these parameters after MR https://code.emsl.pnl.gov/mass-spectrometry/corems/-/merge_requests/122
    MSParameters.mass_spectrum.noise_threshold_method = "relative_abundance"
    MSParameters.mass_spectrum.noise_threshold_min_relative_abundance = 1

    mass_list_reader = ReadMassList(file_location)

    mass_spectrum = mass_list_reader.get_mass_spectrum(polarity, auto_process=True)

    assert mass_spectrum.baseline_noise > 10000
    assert mass_spectrum.baseline_noise_std > 10000
    mass_spectrum.filter_by_noise_threshold()
    assert mass_spectrum.to_dataframe().shape[0] > 0
    assert len(mass_spectrum) > 0
    assert round(mass_spectrum.number_average_molecular_weight()) > 200
    assert round(mass_spectrum.weight_average_molecular_weight()) > 200

    mass_spectrum.plot_profile_and_noise_threshold()
    og_len = len(mass_spectrum)

    mass_spectrum.filter_by_s2n(100)
    assert len(mass_spectrum) < og_len


def test_import_thermo_average():
    file_location = Path.cwd() / "tests/tests_data/ftms/" / "SRFA_NEG_ESI_ORB.raw"

    # change parameters here
    MSParameters.mass_spectrum.noise_threshold_method = "relative_abundance"
    MSParameters.mass_spectrum.noise_threshold_min_relative_abundance = 1

    # creates the parser obj
    parser = rawFileReader.ImportMassSpectraThermoMSFileReader(file_location)

    # sums all the mass spectra

    parser.chromatogram_settings.scans = (-1, -1)
    mass_spectrum = parser.get_average_mass_spectrum(spectrum_mode="profile")

    # sums scans in selected range
    parser.chromatogram_settings.scans = (1, 1)
    mass_spectrum = parser.get_average_mass_spectrum(spectrum_mode="profile")

    parser.chromatogram_settings.scans = [1]

    # sums scans in selected range
    mass_spectrum = parser.get_average_mass_spectrum(spectrum_mode="profile")

    mass_spectrum.plot_mz_domain_profile()
    mass_spectrum.plot_profile_and_noise_threshold()

    assert mass_spectrum.to_dataframe().shape[0] > 0
    assert round(mass_spectrum[0].mz_exp, 0) == 101<|MERGE_RESOLUTION|>--- conflicted
+++ resolved
@@ -100,26 +100,12 @@
 
 def test_import_corems_hdf5():
     file_location = Path.cwd() / "tests/tests_data/ftms/" / "NEG_ESI_SRFA_CoreMS.hdf5"
-<<<<<<< HEAD
-
-    # TODO KRH: We should be able to remove these parameters after MR https://code.emsl.pnl.gov/mass-spectrometry/corems/-/merge_requests/122
-    MSParameters.mass_spectrum.noise_threshold_method = "relative_abundance"
-    MSParameters.mass_spectrum.noise_threshold_min_relative_abundance = 0.1
-
-=======
     
     #load any type of mass list file, change the delimeter to read another type of file, i.e : "," for csv, "\t" for tabulated mass list, etc
->>>>>>> dffc59e2
     mass_list_reader = ReadCoreMSHDF_MassSpectrum(file_location)
 
     # Import processed mass spectrum, check that the mass spectrum is loaded correctly
     mass_spectrum = mass_list_reader.get_mass_spectrum()
-<<<<<<< HEAD
-    assert mass_spectrum.to_dataframe().shape[1] == 26
-    assert mass_spectrum.to_dataframe().shape[0] > 0
-    assert round(mass_spectrum[0].mz_exp, 0) == 576
-    assert mass_spectrum[0][0].string == "C25 H20 O16"
-=======
     mass_spectrum.to_dataframe()
     assert round(mass_spectrum[0].mz_exp,3) == 576.075
     assert mass_spectrum[0][0].string == 'C25 H20 O16'
@@ -136,11 +122,7 @@
     )
     assert mass_spectrum2.settings.noise_threshold_method == 'relative_abundance' 
     assert len(mass_spectrum2) == 0
-
-    read_lc_ms = ReadCoreMSHDF_MassSpectra(file_location)
->>>>>>> dffc59e2
-
-
+ 
 def test_import_corems_mass_list():
     file_location = (
         Path.cwd() / "tests/tests_data/ftms/ESI_NEG_SRFA_COREMS_withdupes.csv"
@@ -225,8 +207,7 @@
     assert mass_spectrum.to_dataframe().shape[0] > 0
     assert round(mass_spectrum[0].mz_exp, 0) == 131
 
-<<<<<<< HEAD
-=======
+
 def test_import_xml_mass_list():
 
     file_location = Path.cwd() / "tests/tests_data/ftms/" / "srfa_neg_xml_example.xml"
@@ -244,8 +225,22 @@
     assert round(mass_spectrum.mz_exp[100],3) == 118.049
 
 
-def test_import_mass_list():
->>>>>>> dffc59e2
+def test_import_xml_mass_list():
+
+    file_location = Path.cwd() / "tests/tests_data/ftms/" / "srfa_neg_xml_example.xml"
+
+    mass_list_reader = ReadMassList(file_location, isCentroid=True, isThermoProfile=False)
+    polarity = -1
+
+    MSParameters.mass_spectrum.noise_threshold_method = 'absolute_abundance' 
+    MSParameters.mass_spectrum.noise_threshold_absolute_abundance = 1000 
+
+    mass_spectrum = mass_list_reader.get_mass_spectrum(polarity, auto_process=True, loadSettings=False)
+    # check there are lots of peaks (should be ~36k)
+    assert len(mass_spectrum)>30_000
+    # check the 100th peak is as expected 
+    assert round(mass_spectrum.mz_exp[100],3) == 118.049
+
 
 def test_import_mass_list():
     file_location = Path.cwd() / "tests/tests_data/ftms/" / "NEG_ESI_SRFA_CoreMS.xlsx"
