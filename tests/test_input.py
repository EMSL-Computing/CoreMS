__author__ = "Yuri E. Corilo"
__date__ = "Jul 02, 2019"


import sys

sys.path.append(".")
from pathlib import Path


import pytest
from matplotlib import pyplot


from corems.mass_spectra.input.boosterHDF5 import ReadHDF_BoosterMassSpectra
from corems.mass_spectra.input.andiNetCDF import ReadAndiNetCDF
from corems.mass_spectra.input.brukerSolarix import ReadBruker_SolarixTransientMassSpectra
from corems.mass_spectra.input.massList import ReadCoremsMassSpectraText
from corems.mass_spectrum.input.boosterHDF5 import ReadHDF_BoosterMassSpectrum
from corems.mass_spectrum.input.coremsHDF5 import ReadCoreMSHDF_MassSpectrum
from corems.mass_spectrum.input.massList import ReadCoremsMasslist, ReadMassList
from corems.transient.input.brukerSolarix import ReadBrukerSolarix
from corems.encapsulation.factory.parameters import MSParameters
from corems.mass_spectra.input import rawFileReader


def test_andi_netcdf_gcms():

    file_path = Path.cwd() / "tests/tests_data/gcms/" / "GCMS_FAMES_01_GCMS-01_20191023.cdf"

    reader_gcms = ReadAndiNetCDF(file_path)
	
    reader_gcms.run()
    
def test_import_booster_mass_spectrum_hdf():

    file_path = Path.cwd() / "tests/tests_data/ftms/" / "ESFA_100k_9767-13548_chB.A_re_pc_CoAddAll_mFT.h5"
    
    if file_path.exists():
        
        #polarity need to be set or read from the file
        
        booster_reader = ReadHDF_BoosterMassSpectrum(file_path, isCentroid=False)

        mass_spectrum = booster_reader.get_mass_spectrum(auto_process=True)

        #mass_spectrum.plot_mz_domain_profile()
        
        print(
            "number_average_molecular_weight",
            mass_spectrum.number_average_molecular_weight(),
        )
        print(
            "weight_average_molecular_weight",
            mass_spectrum.weight_average_molecular_weight(),
        )

        assert round(mass_spectrum[0].mz_exp,3) == 220.147
        
    else:
        
        FileNotFoundError(file_path)

def test_import_booster_mass_spectra_hdf():

    file_path = Path.cwd() / "tests/tests_data/ftms/" / "ESFA_100k_9767-13548_chB.A_re_pc_CoAddAll_mFT.h5"
    
    if file_path.exists():
        #polarity need to be set or read from the file
        polarity = -1

        booster_reader = ReadHDF_BoosterMassSpectra(file_path, polarity)

        booster_reader.start()
        booster_reader.join()
        #lcms = booster_reader.get_lcms_obj()
        
def test_import_lcms_from_transient():

    file_location = Path.cwd() / "tests/tests_data/ftms/" / "NEG_ESI_SRFA_Auto.d"#"SOM_LC_PeatMix_2p8_0p6_2_30AUG19_GIMLI_ZORBAX-1186_1_01_259.d"

    MSParameters.mass_spectrum.noise_threshold_method = 'log'
    MSParameters.mass_spectrum.noise_threshold_log_nsigma = 20
    MSParameters.ms_peak.peak_min_prominence_percent = 1
    
    read_lcms = ReadBruker_SolarixTransientMassSpectra(file_location)

    read_lcms.start()
    read_lcms.join()

    lcms = read_lcms.get_lcms_obj()
    lcms.find_nearest_scan(0)
    lcms.scans_number
    lcms.set_retention_time_from_data(overwrite=True)
    lcms.set_tic_list_from_data(overwrite=True)
    lcms.retention_time
    lcms.tic
    lcms[0]
    
    for ms in lcms:
        #assign mf
        
        for mspeak in ms:
            #mspeak.mz_exp,mspeak.mz_abund 
            for mf in mspeak:
                mf.string, mf.mz_calc, mf.is_isotopologue
                pass

def test_import_transient():
    
    # from corems.structure.input.MidasDatFile import ReadMidasDatFile
    # file_location = Path.cwd() / "tests/tests_data/ftms/SRFAII_20ppm_14Jul2020_IATp08_After_WebEx_1_01_54136.d/"
    file_location = Path.cwd() / "tests/tests_data/ftms/ESI_NEG_SRFA.d"
    
    MSParameters.transient.apodization_method = "Hanning"
    MSParameters.transient.number_of_truncations = 0
    MSParameters.transient.number_of_zero_fills = 1

    with ReadBrukerSolarix(file_location) as bruker_transient:
        
        #MSParameters.mass_spectrum.noise_threshold_method = 'relative_abundance'
        #MSParameters.mass_spectrum.noise_threshold_min_relative_abundance = 1

        #MSParameters.mass_spectrum.noise_threshold_method = 'signal_noise'
        #MSParameters.mass_spectrum.noise_threshold_min_s2n = 50

        MSParameters.mass_spectrum.noise_threshold_method = 'log'
        MSParameters.mass_spectrum.noise_threshold_log_nsigma = 20
        MSParameters.ms_peak.peak_min_prominence_percent = 1
    
        mass_spectrum_obj = bruker_transient.get_mass_spectrum(plot_result=False, auto_process=True)
        #from corems.encapsulation.constant import Labels
        #from corems.mass_spectrum.input import numpyArray
        
        #mass_spectrum_test = numpyArray.ms_from_array_profile(mz=mass_spectrum_obj.mz_exp_profile,
                                                    # abundance=mass_spectrum_obj.abundance_profile,
                                                    # dataname='test',
                                                    # polarity=-1,
                                                    # data_type=Labels.booster_profile,
                                                    # )

        #mass_spectrum_test.plot_mz_domain_profile()

        mass_spectrum_obj.plot_profile_and_noise_threshold()
        
        #pyplot.show()
        
        #mass_spectrum_test.plot_profile_and_noise_threshold()
        
        #mass_spectrum_obj.filter_by_noise_threshold()

        #print(mass_spectrum_obj.get_noise_threshold())     
        
        # pyplot.show()

        #print(len(mass_spectrum_obj))
    
        #print(mass_spectrum_obj.mspeaks[0].mz_exp, mass_spectrum_obj.mspeaks[-1].mz_exp)

def test_import_corems_hdf5():

    file_location = Path.cwd() / "tests/tests_data/ftms/" / "NEG_ESI_SRFA_CoreMS.hdf5"
    
    #load any type of mass list file, change the delimeter to read another type of file, i.e : "," for csv, "\t" for tabulated mass list, etc
    mass_list_reader = ReadCoreMSHDF_MassSpectrum(file_location)

    # Import processed mass spectrum, check that the mass spectrum is loaded correctly
    mass_spectrum = mass_list_reader.get_mass_spectrum()
    mass_spectrum.to_dataframe()
    assert round(mass_spectrum[0].mz_exp,3) == 576.075
    assert mass_spectrum[0][0].string == 'C25 H20 O16'
    assert mass_spectrum.to_dataframe().shape == (20, 26)
    assert mass_spectrum.settings.noise_threshold_method == 'log'
    assert len(mass_spectrum) == 20

    # Import unprocessed mass spectrum, check that the mass spectrum is loaded correctly
    MSParameters.mass_spectrum.noise_threshold_method = 'relative_abundance'
    mass_spectrum2 = mass_list_reader.get_mass_spectrum(
        load_settings=False, 
        auto_process=False,
        load_molecular_formula=False
    )
    assert mass_spectrum2.settings.noise_threshold_method == 'relative_abundance' 
    assert len(mass_spectrum2) == 0

<<<<<<< HEAD
    for mspeak in mass_spectrum:
=======
    read_lc_ms = ReadCoreMSHDF_MassSpectra(file_location)

    read_lc_ms.start()
    read_lc_ms.join()
    
    mass_spectra = read_lc_ms.get_lcms_obj()

    for mspeak in mass_spectra[0]:
>>>>>>> 65c6313c
        
        if mspeak:
            
            for mf in mspeak:
                
<<<<<<< HEAD
                print('mass_spectrum', mf.string)
    
=======
                print('mass_spectra', mf.string)
>>>>>>> 65c6313c
 
def test_import_corems_mass_list():

    file_location = Path.cwd() / "tests/tests_data/ftms/ESI_NEG_SRFA_COREMS_withdupes.csv"
    
    MSParameters.mass_spectrum.noise_threshold_method = 'relative_abundance'
    MSParameters.mass_spectrum.noise_threshold_min_relative_abundance = 0.1
    
    #load any type of mass list file, change the delimeter to read another type of file, i.e : "," for csv, "\t" for tabulated mass list, etc
    mass_list_reader = ReadCoremsMasslist(file_location,  analyzer='ICR', instrument_label='12T')

    mass_spectrum = mass_list_reader.get_mass_spectrum(loadSettings=False)

    for mspeak in mass_spectrum:
        
        if mspeak:
            
            for mf in mspeak:
                print(mf.string)

    file_location = Path.cwd() / "tests/tests_data/ftms/" /  "NEG_ESI_SRFA_CoreMS.corems"

    read_lc_ms = ReadCoremsMassSpectraText(file_location)

    read_lc_ms.start()
    read_lc_ms.join()
    
    
    mass_spectra = read_lc_ms.get_lcms_obj()

    for mspeak in mass_spectra[0]:
        
        if mspeak:
            
            for mf in mspeak:
                
                print('mass_spectra', mf.string)                

def test_import_thermo_profile_mass_list():

    file_location = Path.cwd() / "tests/tests_data/ftms/" / "Thermo_Profile_MassList.txt" 
    
    mass_list_reader = ReadMassList(file_location, header_lines=7, isCentroid=False, isThermoProfile=True)

    polarity = +1

    mass_spectrum = mass_list_reader.get_mass_spectrum(polarity, auto_process=True, loadSettings=False)
    
    #mass_spectrum.plot_profile_and_noise_threshold()
    
    from corems.encapsulation.constant import Labels
    from corems.mass_spectrum.input import numpyArray
    mass_spectrum_test = numpyArray.ms_from_array_profile(mz=mass_spectrum.mz_exp_profile,
                                                abundance=mass_spectrum.abundance_profile,
                                                dataname='test',
                                                polarity=-1,
                                                data_type=Labels.booster_profile)

    mass_spectrum_test.plot_mz_domain_profile()

    # pyplot.show()

def test_import_maglab_pks():

    file_location = Path.cwd() / "tests/tests_data/ftms/" / "SRFA.pks"
    
    ref_file_location = Path.cwd() / "tests/tests_data/ftms/SRFA.ref"

    mass_list_reader = ReadMassList(file_location)

    polarity = -1

    #MSParameters.mass_spectrum.min_calib_ppm_error = 3
    #MSParameters.mass_spectrum.max_calib_ppm_error = 4

    MSParameters.mass_spectrum.noise_threshold_method = 'relative_abundance'
    MSParameters.mass_spectrum.noise_threshold_min_relative_abundance = 0.1

    mass_spectrum = mass_list_reader.get_mass_spectrum(polarity)

    #MzDomainCalibration(mass_spectrum, ref_file_location).run()

def test_import_mass_list():

    file_location = Path.cwd() / "tests/tests_data/ftms/" / "NEG_ESI_SRFA_CoreMS.xlsx"
    
    mass_list_reader = ReadMassList(file_location)

    file_location = Path.cwd() / "tests/tests_data/ftms/" / "ESI_NEG_ESFA.ascii"
    
    mass_list_reader = ReadMassList(file_location)

    #polarity need to be set or read from the file
    polarity = -1

    MSParameters.mass_spectrum.noise_threshold_method = 'relative_abundance'
    MSParameters.mass_spectrum.noise_threshold_min_relative_abundance = 1

    # MSParameters.mass_spectrum.noise_threshold_method = 'signal_noise'
    # MSParameters.mass_spectrum.noise_threshold_min_s2n = 100

    #MSParameters.mass_spectrum.noise_threshold_method = 'log'
    #MSParameters.mass_spectrum.noise_threshold_min_std = 32

    #load any type of mass list file, change the delimeter to read another type of file, i.e : "," for csv, "\t" for tabulated mass list, etc
    mass_list_reader = ReadMassList(file_location)

    mass_spectrum = mass_list_reader.get_mass_spectrum(polarity, auto_process=True)
    
    print(mass_spectrum.baseline_noise, mass_spectrum.baseline_noise_std)
    mass_spectrum.filter_by_noise_threshold()
    print(len(mass_spectrum))
    #mass_spectrum.plot_mz_domain_profile()
    mass_spectrum.plot_profile_and_noise_threshold()
    # pyplot.show()
    print(
        "number_average_molecular_weight",
        mass_spectrum.number_average_molecular_weight(),
    )
    print(
        "weight_average_molecular_weight",
        mass_spectrum.weight_average_molecular_weight(),
    )

    mass_spectrum.filter_by_s2n(100)
    
    # mass_list_reader = ReadMassList(file_location, isCentroid=False,)

    # mass_spectrum = mass_list_reader.get_mass_spectrum(polarity,auto_process=True)

def test_import_thermo_average():
    
    file_location = Path.cwd() / "tests/tests_data/ftms/" / "SRFA_NEG_ESI_ORB.raw"

        # change parameters here
    MSParameters.mass_spectrum.noise_threshold_method = 'relative_abundance'
    MSParameters.mass_spectrum.noise_threshold_min_relative_abundance = 1

    # creates the parser obj
    parser = rawFileReader.ImportMassSpectraThermoMSFileReader(file_location)

    # sums all the mass spectra

    parser.chromatogram_settings.scans = (-1, -1)
    mass_spectrum = parser.get_average_mass_spectrum(spectrum_mode='profile')

    # sums scans in selected range
    parser.chromatogram_settings.scans = (1, 1)
    mass_spectrum = parser.get_average_mass_spectrum(spectrum_mode='profile')

    parser.chromatogram_settings.scans = [1]

    # sums scans in selected range
    mass_spectrum = parser.get_average_mass_spectrum(spectrum_mode='profile')

    mass_spectrum.plot_mz_domain_profile()
    mass_spectrum.plot_profile_and_noise_threshold()

    #print("polarity", mass_spectrum.polarity)
    #pyplot.show()

    
if __name__ == '__main__':
    
    pass
    # test_import_booster_mass_spectrum_hdf()
    # test_import_booster_mass_spectra_hdf()
    #test_import_lcms_from_transient()
    #test_import_thermo_profile_mass_list()
    # test_import_transient()
    test_import_corems_hdf5()
    #test_import_corems_mass_list()
    #test_import_mass_list()
    #test_import_maglab_pks()
    #test_andi_netcdf_gcms()
    #test_import_corems_mass_list()
    #test_import_thermo_average()
<|MERGE_RESOLUTION|>--- conflicted
+++ resolved
@@ -183,29 +183,6 @@
     assert mass_spectrum2.settings.noise_threshold_method == 'relative_abundance' 
     assert len(mass_spectrum2) == 0
 
-<<<<<<< HEAD
-    for mspeak in mass_spectrum:
-=======
-    read_lc_ms = ReadCoreMSHDF_MassSpectra(file_location)
-
-    read_lc_ms.start()
-    read_lc_ms.join()
-    
-    mass_spectra = read_lc_ms.get_lcms_obj()
-
-    for mspeak in mass_spectra[0]:
->>>>>>> 65c6313c
-        
-        if mspeak:
-            
-            for mf in mspeak:
-                
-<<<<<<< HEAD
-                print('mass_spectrum', mf.string)
-    
-=======
-                print('mass_spectra', mf.string)
->>>>>>> 65c6313c
  
 def test_import_corems_mass_list():
 
