# %% Import libs
import sys

from pathlib import Path

import shutil
import numpy as np
import json

from corems.mass_spectra.input.corems_hdf5 import ReadCoreMSHDFMassSpectra
from corems.mass_spectra.input.rawFileReader import ImportMassSpectraThermoMSFileReader
from corems.mass_spectra.input.mzml import MZMLSpectraParser
from corems.mass_spectra.output.export import LipidomicsExport
from corems.molecular_id.search.database_interfaces import MetabRefLCInterface
from corems.molecular_id.factory.lipid_molecular_metadata import LipidMetadata
from corems.molecular_id.search.molecularFormulaSearch import SearchMolecularFormulasLC
from corems.encapsulation.factory.parameters import LCMSParameters, reset_lcms_parameters, reset_ms_parameters


def test_import_lcmsobj_mzml():
    # Delete the "Blanch_Nat_Lip_C_12_AB_M_17_NEG_25Jan18_Brandi-WCSH5801.corems" directory
    # Instantiate parser based on binary file type
    file_mzml = (
        Path.cwd()
        / "tests/tests_data/lcms/"
        / "Blanch_Nat_Lip_C_12_AB_M_17_NEG_25Jan18_Brandi-WCSH5801.mzML"
    )

    parser = MZMLSpectraParser(file_mzml)

    # Instatiate lc-ms data object using parser and pull in ms1 spectra into dataframe (without storing as MassSpectrum objects to save memory)
    myLCMSobj = parser.get_lcms_obj(spectra="ms1")
    myLCMSobj.parameters = LCMSParameters(use_defaults=True)

    myLCMSobj.find_mass_features()
    myLCMSobj.add_associated_ms1(
        auto_process=True, use_parser=False, spectrum_mode="profile"
    )
    myLCMSobj.integrate_mass_features()
    mass_features_df = myLCMSobj.mass_features_to_df()
    assert mass_features_df.shape == (197, 12)
    
    # Reset the MSParameters to the original values
    reset_lcms_parameters()
    reset_ms_parameters()


def test_lipidomics_workflow(postgres_database):
    # Delete the "Blanch_Nat_Lip_C_12_AB_M_17_NEG_25Jan18_Brandi-WCSH5801.corems" directory
    shutil.rmtree(
        "Blanch_Nat_Lip_C_12_AB_M_17_NEG_25Jan18_Brandi-WCSH5801.corems",
        ignore_errors=True,
    )

    # Instantiate parser based on binary file type
    file_raw = (
        Path.cwd()
        / "tests/tests_data/lcms/"
        / "Blanch_Nat_Lip_C_12_AB_M_17_NEG_25Jan18_Brandi-WCSH5801.raw"
    )
    parser = ImportMassSpectraThermoMSFileReader(file_raw)

    # Instatiate lc-ms data object using parser and pull in ms1 spectra into dataframe (without storing as MassSpectrum objects to save memory)
    myLCMSobj = parser.get_lcms_obj(spectra="ms1")

    # Set parmaeters to the defaults for reproducible testing
    myLCMSobj.parameters = LCMSParameters(use_defaults=True)

    # Set parameters on the LCMS object that are reasonable for testing
    ## persistent homology parameters
    myLCMSobj.parameters.lc_ms.peak_picking_method = "persistent homology"
    myLCMSobj.parameters.lc_ms.ph_inten_min_rel = 0.0005
    myLCMSobj.parameters.lc_ms.ph_persis_min_rel = 0.05
    myLCMSobj.parameters.lc_ms.ph_smooth_it = 0
    myLCMSobj.parameters.lc_ms.ms2_min_fe_score = 0.3
    myLCMSobj.parameters.lc_ms.ms1_scans_to_average = 5

    ## MSParameters for ms1 mass spectra
    ms1_params = myLCMSobj.parameters.mass_spectrum['ms1']
    ms1_params.mass_spectrum.noise_threshold_method = "relative_abundance"
    ms1_params.mass_spectrum.noise_threshold_min_relative_abundance = 0.1
    ms1_params.mass_spectrum.noise_min_mz, ms1_params.mass_spectrum.min_picking_mz = 0, 0
    ms1_params.mass_spectrum.noise_max_mz, ms1_params.mass_spectrum.max_picking_mz = np.inf, np.inf
    ms1_params.ms_peak.legacy_resolving_power = False
    ms1_params.molecular_search.url_database = postgres_database
    ms1_params.molecular_search.usedAtoms = {
        'C': (10, 30),
        'H': (18, 200),
        'O': (1, 23),
        'N': (0, 3),
        'P': (0, 1),
        'S': (0, 1),
    }

    ## settings for ms2 data (HCD scans)
    ms2_params_hcd = ms1_params.copy()
    ms2_params_hcd.molecular_search.ion_types_excluded = ["[M+HCOO]-"]
    myLCMSobj.parameters.mass_spectrum['ms2'] = ms2_params_hcd

    ## settings for ms2 data (CID scans)
    ms2_params_cid = ms2_params_hcd.copy()
    ms2_params_cid.molecular_search.max_ppm_error = 200 # wider ppm error for CID scans
    ms2_params_cid.mass_spectrum.noise_threshold_min_relative_abundance = 0.01 # lower noise threshold for CID scans
    myLCMSobj.parameters.mass_spectrum['ms2_cid'] = ms2_params_cid

    ## reporting settings
    myLCMSobj.parameters.lc_ms.search_as_lipids = True
    myLCMSobj.parameters.lc_ms.include_fragment_types = True
    myLCMSobj.parameters.lc_ms.export_eics = True
    myLCMSobj.parameters.lc_ms.export_profile_spectra = True

    # Use persistent homology to find mass features in the lc-ms data
    # Find mass features, cluster, and integrate them.  Then annotate pairs of mass features that are c13 iso pairs.

    myLCMSobj.find_mass_features()
    myLCMSobj.add_associated_ms1(
        auto_process=True, use_parser=False, spectrum_mode="profile"
    )

    myLCMSobj.integrate_mass_features(drop_if_fail=True)
    myLCMSobj.deconvolute_ms1_mass_features()

    mass_spec_decon = myLCMSobj.mass_features[1].mass_spectrum_deconvoluted
    assert len(mass_spec_decon.mspeaks) < len(
        myLCMSobj.mass_features[1].mass_spectrum.mspeaks
    )
    myLCMSobj.add_peak_metrics()
    myLCMSobj.find_c13_mass_features()
    assert len(myLCMSobj.mass_features) == 130

    # Perform a molecular search on all of the mass features' ms1 peaks
    mol_form_search = SearchMolecularFormulasLC(myLCMSobj)
    mol_form_search.run_mass_feature_search()

    # Check results of molecular search
    assert myLCMSobj.mass_features[0].ms1_peak[0].string == "C20 H30 O2"
    assert myLCMSobj.mass_features_ms1_annot_to_df().shape[0] > 130
    myLCMSobj.mass_features[0].mass_spectrum.to_dataframe()

    # Add hcd ms2 data to lcms object, using the ms2 mass spectrum parameters
    og_ms_len = len(myLCMSobj._ms)
    myLCMSobj.add_associated_ms2_dda(spectrum_mode="centroid", scan_filter="hcd")
    assert len(myLCMSobj._ms) > og_ms_len

    # Add cid ms2 data to lcms object, using the ms2_cid mass spectrum parameters
    og_ms_len = len(myLCMSobj._ms)
    myLCMSobj.add_associated_ms2_dda(spectrum_mode="centroid", ms_params_key="ms2_cid", scan_filter="cid")
    assert len(myLCMSobj._ms) > og_ms_len

    myLCMSobj.plot_composite_mz_features()

    # Export the mass features to a pandas dataframe
    df = myLCMSobj.mass_features_to_df()
    assert df.shape == (130, 16)

    # Plot a mass feature
    myLCMSobj.mass_features[0].plot(return_fig=False)

    # Query the lipidomics database to prepare a small search library for the mass features
    metabref = MetabRefLCInterface()
    mzs = [i.mz for k, i in myLCMSobj.mass_features.items()]
    spectra_library_fe, lipid_metadata = metabref.get_lipid_library(
            mz_list=mzs[1:10],
            polarity="negative",
            mz_tol_ppm=5,
            format="flashentropy",
            normalize=True,
            fe_kwargs={
                "normalize_intensity": True,
                "min_ms2_difference_in_da": 0.02,  # for cleaning spectra
                "max_ms2_tolerance_in_da": 0.01,  # for setting search space
                "max_indexed_mz": 3000,
                "precursor_ions_removal_da": None,
                "noise_threshold": 0,
            },
        )

    # Perform a spectral search on the mass features
    hcd_ms2_scan_df = myLCMSobj.scan_df[
        myLCMSobj.scan_df.scan_text.str.contains("hcd")
        & (myLCMSobj.scan_df.ms_level == 2)
    ]
    ms2_scans_oi_hr = [
        x for x in hcd_ms2_scan_df.scan.tolist() if x in myLCMSobj._ms.keys()
    ]
    myLCMSobj.fe_search(
        scan_list=ms2_scans_oi_hr, fe_lib=spectra_library_fe, peak_sep_da=0.01
    )
    # Export the lcms object to an hdf5 file using the LipidomicsExport class
    exporter = LipidomicsExport(
        "Blanch_Nat_Lip_C_12_AB_M_17_NEG_25Jan18_Brandi-WCSH5801", myLCMSobj
    )
    exporter.to_hdf(overwrite=True)
    exporter.report_to_csv(molecular_metadata=lipid_metadata)
    report = exporter.to_report(molecular_metadata=lipid_metadata)
    assert report['Ion Formula'][1] == 'C24 H47 O2'
<<<<<<< HEAD
    # assert report['Lipid Species'][1] == 'FA 24:0' # silencing this assertion, causing issues, see #208
=======
    #assert report['Lipid Species'][1] == 'FA 24:0'
>>>>>>> 7f6caf06

    # Import the hdf5 file, assert that its df is same as above and that we can plot a mass feature
    parser = ReadCoreMSHDFMassSpectra(
        "Blanch_Nat_Lip_C_12_AB_M_17_NEG_25Jan18_Brandi-WCSH5801.corems/Blanch_Nat_Lip_C_12_AB_M_17_NEG_25Jan18_Brandi-WCSH5801.hdf5"
    )
    myLCMSobj2 = parser.get_lcms_obj()

    # Check that the parameters match
    assert myLCMSobj2.parameters == myLCMSobj.parameters
    assert myLCMSobj2.spectra_parser_class.__name__ == "ImportMassSpectraThermoMSFileReader"
    df2 = myLCMSobj2.mass_features_to_df()
    assert df2.shape == (130, 16)
    myLCMSobj2.mass_features[0].mass_spectrum.to_dataframe()
    assert myLCMSobj2.mass_features[0].ms1_peak[0].string == "C20 H30 O2"
    assert myLCMSobj2.mass_features_ms1_annot_to_df().shape[0] > 130
    myLCMSobj2.mass_features[0].plot(return_fig=False)

    # Delete the "Blanch_Nat_Lip_C_12_AB_M_17_NEG_25Jan18_Brandi-WCSH5801.corems" directory
    shutil.rmtree(
        "Blanch_Nat_Lip_C_12_AB_M_17_NEG_25Jan18_Brandi-WCSH5801.corems",
        ignore_errors=True,
    )

    # Reset the MSParameters to the original values
    reset_lcms_parameters()
    reset_ms_parameters()<|MERGE_RESOLUTION|>--- conflicted
+++ resolved
@@ -194,11 +194,7 @@
     exporter.report_to_csv(molecular_metadata=lipid_metadata)
     report = exporter.to_report(molecular_metadata=lipid_metadata)
     assert report['Ion Formula'][1] == 'C24 H47 O2'
-<<<<<<< HEAD
-    # assert report['Lipid Species'][1] == 'FA 24:0' # silencing this assertion, causing issues, see #208
-=======
     #assert report['Lipid Species'][1] == 'FA 24:0'
->>>>>>> 7f6caf06
 
     # Import the hdf5 file, assert that its df is same as above and that we can plot a mass feature
     parser = ReadCoreMSHDFMassSpectra(
