[bumpversion]
<<<<<<< HEAD
current_version = 1.1.4
=======
current_version = 2.0.0-beta
>>>>>>> 371c6dc4
commit = False
tag = False

[bumpversion:part:release]
<<<<<<< HEAD
optional_value = release
values = release
=======
optional_value = beta
values = 
>>>>>>> 371c6dc4
	alpha
	beta
	rc1
	rc2
	rc3

[bumpversion:file:setup.py]

[bumpversion:file:.zenodo.json]

[bumpversion:file:README.md]

[bumpversion:file:corems/__init__.py]
<|MERGE_RESOLUTION|>--- conflicted
+++ resolved
@@ -1,20 +1,12 @@
 [bumpversion]
-<<<<<<< HEAD
-current_version = 1.1.4
-=======
+
 current_version = 2.0.0-beta
->>>>>>> 371c6dc4
 commit = False
 tag = False
 
 [bumpversion:part:release]
-<<<<<<< HEAD
-optional_value = release
-values = release
-=======
 optional_value = beta
 values = 
->>>>>>> 371c6dc4
 	alpha
 	beta
 	rc1
