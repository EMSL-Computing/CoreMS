[bumpversion]
<<<<<<< HEAD
current_version = 2.0.0-beta
=======
current_version = 1.0.2
>>>>>>> 1eafaa08
commit = False
tag = False

[bumpversion:part:release]
<<<<<<< HEAD
optional_value = beta
values = 
=======
optional_value = release
values = release
>>>>>>> 1eafaa08
	alpha
	beta
	rc1
	rc2
	rc3

[bumpversion:file:setup.py]

[bumpversion:file:.zenodo.json]

[bumpversion:file:README.md]

[bumpversion:file:.zenodo.json]

[bumpversion:file:corems/__init__.py]
<|MERGE_RESOLUTION|>--- conflicted
+++ resolved
@@ -1,20 +1,11 @@
 [bumpversion]
-<<<<<<< HEAD
-current_version = 2.0.0-beta
-=======
-current_version = 1.0.2
->>>>>>> 1eafaa08
+current_version = 2.0.1
 commit = False
 tag = False
 
 [bumpversion:part:release]
-<<<<<<< HEAD
 optional_value = beta
 values = 
-=======
-optional_value = release
-values = release
->>>>>>> 1eafaa08
 	alpha
 	beta
 	rc1
@@ -23,10 +14,6 @@
 
 [bumpversion:file:setup.py]
 
-[bumpversion:file:.zenodo.json]
-
 [bumpversion:file:README.md]
 
-[bumpversion:file:.zenodo.json]
-
 [bumpversion:file:corems/__init__.py]
