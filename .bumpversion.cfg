[bumpversion]
<<<<<<< HEAD
current_version = 16.0.0
=======
current_version = 17.4.3
>>>>>>> 97c8a69e
commit = False
tag = False

[bumpversion:part:release]
optional_value = beta
values = 
	alpha
	beta
	rc1
	rc2
	rc3

[bumpversion:file:setup.py]

[bumpversion:file:README.md]

[bumpversion:file:corems/__init__.py]<|MERGE_RESOLUTION|>--- conflicted
+++ resolved
@@ -1,9 +1,5 @@
 [bumpversion]
-<<<<<<< HEAD
-current_version = 16.0.0
-=======
 current_version = 17.4.3
->>>>>>> 97c8a69e
 commit = False
 tag = False
 
