--- conflicted
+++ resolved
@@ -39,11 +39,7 @@
 
 ## Current Version
 
-<<<<<<< HEAD
-### `2.2.0.beta`
-=======
 ### `2.4.0.beta`
->>>>>>> f3a97345
 
 ## Main Developers/Contact 
 - [Yuri. E. Corilo](mailto:corilo@pnnl.gov)  
