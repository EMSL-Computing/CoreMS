--- conflicted
+++ resolved
@@ -39,11 +39,7 @@
 
 ## Current Version
 
-<<<<<<< HEAD
-### `2.0.0.beta`
-=======
 ### `2.1.1.beta`
->>>>>>> 10dff907
 
 ## Main Developers/Contact 
 - [Yuri. E. Corilo](mailto:corilo@pnnl.gov)  
