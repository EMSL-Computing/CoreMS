--- conflicted
+++ resolved
@@ -1,4 +1,3 @@
-<<<<<<< HEAD
 # CoreMS
 Mass Spectrometry ToolBox for Small Molecules Analysis
 
@@ -7,18 +6,6 @@
 
 [![pipeline status](https://gitlab.pnnl.gov/mass-spectrometry/corems/badges/master/pipeline.svg)](https://gitlab.pnnl.gov/corilo/corems/commits/master)
 [![coverage report](https://gitlab.pnnl.gov/mass-spectrometry/corems/badges/master/coverage.svg)](https://gitlab.pnnl.gov/corilo/corems/commits/master)
-=======
-[![pipeline status](https://gitlab.pnnl.gov/mass-spectrometry/corems/badges/master/pipeline.svg)](https://gitlab.pnnl.gov/corilo/corems/commits/master)
-[![coverage report](https://gitlab.pnnl.gov/mass-spectrometry/corems/badges/master/coverage.svg)](https://gitlab.pnnl.gov/corilo/corems/commits/master)
-
-# CoreMS 
-Mass Spectrometry ToolBox for Small Molecules Analysis
-
-## Currrent Version 
-[4.2.0.alpha]
-
-# Basic usage:
->>>>>>> 83a3ab4f
 
 ## Basic example:
 ```python
@@ -36,18 +23,11 @@
 #access the mass spectrum object
 mass_spectrum_obj = bruker_transient.get_mass_spectrum(plot_result=False, auto_process=True)
 
-<<<<<<< HEAD
 # - search monoisotopic molecular formulas for all mass spectral peaks
-# - calculate fine isotopic structure based on monoisotopic molecular formulas founded and current dynamic range
+# - calculate fine isotopic structure based on monoisotopic molecular formulas found and current dynamic range
 # - search molecular formulas of correspondent calculated isotopologues, 
 # - settings are stored at SearchConfig.json and can be changed directly on the file or inside the framework class
 
-=======
-# - search molecular formulas for monoisotopic mass spectral peaks
-# - calculate fine isotopic structure  based on monoisotopic found
-# - search molecular formulas for correspondent isotopologues
-# - settings are stored at SearchConfig.json
->>>>>>> 83a3ab4f
 SearchMolecularFormulas(first_hit=False).run_worker_mass_spectrum(mass_spectrum_obj)
 
 # iterate over mass spectral peaks objs
@@ -60,7 +40,6 @@
         
         # get the molecular formula with the lowest highest mass accuracy      
         molecular_formula = mspeak.molecular_formula_lowest_error
-<<<<<<< HEAD
 
         # plot mz and peak height, use mass_spectrum_obj.mz_exp to access all mz
         # and mass_spectrum_obj.mz_exp_profile to access mz with all available datapoints    
@@ -81,28 +60,6 @@
         #get mz and peak height
         print(mspeak.mz_exp,mspeak.abundance)
 
-=======
-        
-        # plot mz and peak height, use mass_spectrum_obj.mz_exp to access all mz
-        # and mass_spectrum_obj.mz_exp_profile to access mz with all available datapoints    
-		pyplot.plot(mspeak.mz_exp, mspeak.abundance, 'o', c='g')
-        
-        # iterate over all molecular formulae associated with the ms peaks obj
-        for molecular_formula in mspeak:
-            
-            #check if the molecular formula is a isotopologue
-            if molecular_formula.is_isotopologue:
-                
-                #access the molecular formula text representation
-                print (molecular_formula.to_string())
-                
-                #get 13C atoms count
-                print (molecular_formula[’13C’])
-    else:
-        #get mz and peak height
-        print(mspeak.mz_exp,mspeak.abundance)       
-
->>>>>>> 83a3ab4f
 #create export class
 exportMS = MassSpecExport('neg_esi_srfa_1ppm_test',  mass_spectrum_obj.filter_by_sn())
 #get pandas dataframe
